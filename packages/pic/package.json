--- conflicted
+++ resolved
@@ -29,16 +29,8 @@
     "postinstall": "node ./postinstall.mjs"
   },
   "dependencies": {
-<<<<<<< HEAD
     "@icp-sdk/core": "^4.2.3",
-    "bip39": "^3.1.0"
-=======
-    "@dfinity/agent": "^3.2.4",
-    "@dfinity/candid": "^3.2.4",
-    "@dfinity/identity": "^3.2.4",
-    "@dfinity/principal": "^3.2.4",
     "bip39": "^3.1.0",
     "json-with-bigint": "3.4.4"
->>>>>>> 728bcbb8
   }
 }