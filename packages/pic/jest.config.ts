<<<<<<< HEAD
import { createJsWithTsPreset, type JestConfigWithTsJest } from 'ts-jest';

const config: JestConfigWithTsJest = {
  ...createJsWithTsPreset({
    tsconfig: '<rootDir>/tsconfig.test.json',
  }),
=======
import type { Config } from 'jest';

const config: Config = {
  transform: {
    '^.+\\.(t|j)sx?$': '@swc/jest',
  },
>>>>>>> ec6a19a3
  watch: false,
  testEnvironment: 'node',
  globalSetup: '<rootDir>/tests/global-setup.ts',
  globalTeardown: '<rootDir>/tests/global-teardown.ts',
  testTimeout: 60_000,
};

export default config;<|MERGE_RESOLUTION|>--- conflicted
+++ resolved
@@ -1,18 +1,9 @@
-<<<<<<< HEAD
-import { createJsWithTsPreset, type JestConfigWithTsJest } from 'ts-jest';
-
-const config: JestConfigWithTsJest = {
-  ...createJsWithTsPreset({
-    tsconfig: '<rootDir>/tsconfig.test.json',
-  }),
-=======
 import type { Config } from 'jest';
 
 const config: Config = {
   transform: {
     '^.+\\.(t|j)sx?$': '@swc/jest',
   },
->>>>>>> ec6a19a3
   watch: false,
   testEnvironment: 'node',
   globalSetup: '<rootDir>/tests/global-setup.ts',
