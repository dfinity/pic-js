import { createJsWithTsPreset, type JestConfigWithTsJest } from 'ts-jest';

const config: JestConfigWithTsJest = {
  ...createJsWithTsPreset({
    tsconfig: '<rootDir>/tsconfig.json',
  }),
  watch: false,
<<<<<<< HEAD
=======
  transform: {
    '^.+\\.(t|j)sx?$': '@swc/jest',
  },
>>>>>>> ec6a19a3
  testEnvironment: 'node',
  globalSetup: '<rootDir>/global-setup.ts',
  globalTeardown: '<rootDir>/global-teardown.ts',
  testTimeout: 120_000,
};

export default config;<|MERGE_RESOLUTION|>--- conflicted
+++ resolved
@@ -1,16 +1,10 @@
-import { createJsWithTsPreset, type JestConfigWithTsJest } from 'ts-jest';
+import type { Config } from 'jest';
 
-const config: JestConfigWithTsJest = {
-  ...createJsWithTsPreset({
-    tsconfig: '<rootDir>/tsconfig.json',
-  }),
+const config: Config = {
   watch: false,
-<<<<<<< HEAD
-=======
   transform: {
     '^.+\\.(t|j)sx?$': '@swc/jest',
   },
->>>>>>> ec6a19a3
   testEnvironment: 'node',
   globalSetup: '<rootDir>/global-setup.ts',
   globalTeardown: '<rootDir>/global-teardown.ts',
