lockfileVersion: '9.0'

settings:
  autoInstallPeers: true
  excludeLinksFromLockfile: false

overrides:
  esbuild@<=0.24.2: '>=0.25.0'
  path-to-regexp@<0.1.12: '>=0.1.12'
  path-to-regexp@>=2.0.0 <3.3.0: '>=3.3.0'

importers:

  .:
    devDependencies:
      '@dfinity/agent':
        specifier: 3.4.3
        version: 3.4.3(@dfinity/candid@3.4.3(@dfinity/principal@3.4.3))(@dfinity/principal@3.4.3)(@noble/hashes@1.8.0)
      '@dfinity/candid':
        specifier: 3.4.3
        version: 3.4.3(@dfinity/principal@3.4.3)
      '@dfinity/identity':
        specifier: 3.4.3
        version: 3.4.3(@dfinity/agent@3.4.3(@dfinity/candid@3.4.3(@dfinity/principal@3.4.3))(@dfinity/principal@3.4.3)(@noble/hashes@1.8.0))(@dfinity/candid@3.4.3(@dfinity/principal@3.4.3))(@dfinity/principal@3.4.3)(@noble/curves@1.9.7)(@noble/hashes@1.8.0)
      '@dfinity/identity-secp256k1':
        specifier: 3.4.3
        version: 3.4.3(@dfinity/candid@3.4.3(@dfinity/principal@3.4.3))(@dfinity/principal@3.4.3)(@noble/curves@1.9.7)(@noble/hashes@1.8.0)
      '@dfinity/principal':
<<<<<<< HEAD
        specifier: 3.4.3
        version: 3.4.3
      '@icp-sdk/core':
        specifier: ^4.2.3
        version: 4.2.3(@dfinity/agent@3.4.3(@dfinity/candid@3.4.3(@dfinity/principal@3.4.3))(@dfinity/principal@3.4.3)(@noble/hashes@1.8.0))(@dfinity/candid@3.4.3(@dfinity/principal@3.4.3))(@dfinity/identity-secp256k1@3.4.3(@dfinity/candid@3.4.3(@dfinity/principal@3.4.3))(@dfinity/principal@3.4.3)(@noble/curves@1.9.7)(@noble/hashes@1.8.0))(@dfinity/identity@3.4.3(@dfinity/agent@3.4.3(@dfinity/candid@3.4.3(@dfinity/principal@3.4.3))(@dfinity/principal@3.4.3)(@noble/hashes@1.8.0))(@dfinity/candid@3.4.3(@dfinity/principal@3.4.3))(@dfinity/principal@3.4.3)(@noble/curves@1.9.7)(@noble/hashes@1.8.0))(@dfinity/principal@3.4.3)
=======
        specifier: ^3.2.4
        version: 3.2.4
      '@swc/core':
        specifier: ^1.15.3
        version: 1.15.3
      '@swc/jest':
        specifier: ^0.2.39
        version: 0.2.39(@swc/core@1.15.3)
>>>>>>> ec6a19a3
      '@tsconfig/node24':
        specifier: ^24.0.3
        version: 24.0.3
      '@types/jest':
        specifier: ^29.5.14
        version: 29.5.14
      '@types/node':
        specifier: ^22.13.10
        version: 22.13.10
      bip39:
        specifier: ^3.1.0
        version: 3.1.0
      jest:
        specifier: ^30.2.0
        version: 30.2.0(@types/node@22.13.10)(ts-node@10.9.2(@swc/core@1.15.3)(@types/node@22.13.10)(typescript@5.8.2))
      npm-run-all:
        specifier: ^4.1.5
        version: 4.1.5
      prettier:
        specifier: 3.4.1
        version: 3.4.1
      ts-node:
        specifier: ^10.9.2
        version: 10.9.2(@swc/core@1.15.3)(@types/node@22.13.10)(typescript@5.8.2)
      typescript:
        specifier: ^5.8.2
        version: 5.8.2
      vitest:
        specifier: ^4.0.15
        version: 4.0.15(@types/node@22.13.10)(yaml@2.8.1)

  docs:
    devDependencies:
      '@dfinity/typedoc-plugin-icp-docs':
        specifier: ^0.0.3
        version: 0.0.3(typedoc-plugin-frontmatter@1.3.0(typedoc-plugin-markdown@4.8.1(typedoc@0.28.12(typescript@5.8.2))))(typedoc-plugin-markdown@4.8.1(typedoc@0.28.12(typescript@5.8.2)))(typedoc@0.28.12(typescript@5.8.2))
      typedoc:
        specifier: ^0.28.12
        version: 0.28.12(typescript@5.8.2)
      typedoc-plugin-frontmatter:
        specifier: ^1.3.0
        version: 1.3.0(typedoc-plugin-markdown@4.8.1(typedoc@0.28.12(typescript@5.8.2)))
      typedoc-plugin-markdown:
        specifier: ^4.8.1
        version: 4.8.1(typedoc@0.28.12(typescript@5.8.2))

  examples/clock/tests:
    devDependencies:
      '@dfinity/pic':
        specifier: workspace:*
        version: link:../../../packages/pic

  examples/counter/tests:
    devDependencies:
      '@dfinity/pic':
        specifier: workspace:*
        version: link:../../../packages/pic

  examples/google_search/tests:
    devDependencies:
      '@dfinity/pic':
        specifier: workspace:*
        version: link:../../../packages/pic

  examples/icp_features/tests:
    devDependencies:
      '@dfinity/pic':
        specifier: workspace:*
        version: link:../../../packages/pic

  examples/multicanister/tests:
    devDependencies:
      '@dfinity/pic':
        specifier: workspace:*
        version: link:../../../packages/pic

  examples/nns_proxy/tests:
    devDependencies:
      '@dfinity/pic':
        specifier: workspace:*
        version: link:../../../packages/pic

  examples/todo/tests:
    devDependencies:
      '@dfinity/pic':
        specifier: workspace:*
        version: link:../../../packages/pic

  packages/pic:
    dependencies:
      '@icp-sdk/core':
        specifier: ^4.2.3
        version: 4.2.3(@dfinity/agent@3.4.3(@dfinity/candid@3.4.3(@dfinity/principal@3.4.3))(@dfinity/principal@3.4.3)(@noble/hashes@1.8.0))(@dfinity/candid@3.4.3(@dfinity/principal@3.4.3))(@dfinity/identity-secp256k1@3.4.3(@dfinity/candid@3.4.3(@dfinity/principal@3.4.3))(@dfinity/principal@3.4.3)(@noble/curves@1.9.7)(@noble/hashes@1.8.0))(@dfinity/identity@3.4.3(@dfinity/agent@3.4.3(@dfinity/candid@3.4.3(@dfinity/principal@3.4.3))(@dfinity/principal@3.4.3)(@noble/hashes@1.8.0))(@dfinity/candid@3.4.3(@dfinity/principal@3.4.3))(@dfinity/principal@3.4.3)(@noble/curves@1.9.7)(@noble/hashes@1.8.0))(@dfinity/principal@3.4.3)
      bip39:
        specifier: ^3.1.0
        version: 3.1.0
      json-with-bigint:
        specifier: 3.4.4
        version: 3.4.4

  packages/pic-server: {}

packages:

  '@babel/code-frame@7.26.2':
    resolution: {integrity: sha512-RJlIHRueQgwWitWgF8OdFYGZX328Ax5BCemNGlqHfplnRT9ESi8JkFlvaVYbS+UubVY6dpv87Fs2u5M29iNFVQ==}
    engines: {node: '>=6.9.0'}

  '@babel/code-frame@7.27.1':
    resolution: {integrity: sha512-cjQ7ZlQ0Mv3b47hABuTevyTuYN4i+loJKGeV9flcCgIK37cCXRh+L1bd3iBHlynerhQ7BhCkn2BPbQUL+rGqFg==}
    engines: {node: '>=6.9.0'}

  '@babel/compat-data@7.28.5':
    resolution: {integrity: sha512-6uFXyCayocRbqhZOB+6XcuZbkMNimwfVGFji8CTZnCzOHVGvDqzvitu1re2AU5LROliz7eQPhB8CpAMvnx9EjA==}
    engines: {node: '>=6.9.0'}

  '@babel/core@7.28.5':
    resolution: {integrity: sha512-e7jT4DxYvIDLk1ZHmU/m/mB19rex9sv0c2ftBtjSBv+kVM/902eh0fINUzD7UwLLNR+jU585GxUJ8/EBfAM5fw==}
    engines: {node: '>=6.9.0'}

  '@babel/generator@7.28.5':
    resolution: {integrity: sha512-3EwLFhZ38J4VyIP6WNtt2kUdW9dokXA9Cr4IVIFHuCpZ3H8/YFOl5JjZHisrn1fATPBmKKqXzDFvh9fUwHz6CQ==}
    engines: {node: '>=6.9.0'}

  '@babel/helper-compilation-targets@7.27.2':
    resolution: {integrity: sha512-2+1thGUUWWjLTYTHZWK1n8Yga0ijBz1XAhUXcKy81rd5g6yh7hGqMp45v7cadSbEHc9G3OTv45SyneRN3ps4DQ==}
    engines: {node: '>=6.9.0'}

  '@babel/helper-globals@7.28.0':
    resolution: {integrity: sha512-+W6cISkXFa1jXsDEdYA8HeevQT/FULhxzR99pxphltZcVaugps53THCeiWA8SguxxpSp3gKPiuYfSWopkLQ4hw==}
    engines: {node: '>=6.9.0'}

  '@babel/helper-module-imports@7.27.1':
    resolution: {integrity: sha512-0gSFWUPNXNopqtIPQvlD5WgXYI5GY2kP2cCvoT8kczjbfcfuIljTbcWrulD1CIPIX2gt1wghbDy08yE1p+/r3w==}
    engines: {node: '>=6.9.0'}

  '@babel/helper-module-transforms@7.28.3':
    resolution: {integrity: sha512-gytXUbs8k2sXS9PnQptz5o0QnpLL51SwASIORY6XaBKF88nsOT0Zw9szLqlSGQDP/4TljBAD5y98p2U1fqkdsw==}
    engines: {node: '>=6.9.0'}
    peerDependencies:
      '@babel/core': ^7.0.0

  '@babel/helper-plugin-utils@7.27.1':
    resolution: {integrity: sha512-1gn1Up5YXka3YYAHGKpbideQ5Yjf1tDa9qYcgysz+cNCXukyLl6DjPXhD3VRwSb8c0J9tA4b2+rHEZtc6R0tlw==}
    engines: {node: '>=6.9.0'}

  '@babel/helper-string-parser@7.27.1':
    resolution: {integrity: sha512-qMlSxKbpRlAridDExk92nSobyDdpPijUq2DW6oDnUqd0iOGxmQjyqhMIihI9+zv4LPyZdRje2cavWPbCbWm3eA==}
    engines: {node: '>=6.9.0'}

  '@babel/helper-validator-identifier@7.25.9':
    resolution: {integrity: sha512-Ed61U6XJc3CVRfkERJWDz4dJwKe7iLmmJsbOGu9wSloNSFttHV0I8g6UAgb7qnK5ly5bGLPd4oXZlxCdANBOWQ==}
    engines: {node: '>=6.9.0'}

  '@babel/helper-validator-identifier@7.28.5':
    resolution: {integrity: sha512-qSs4ifwzKJSV39ucNjsvc6WVHs6b7S03sOh2OcHF9UHfVPqWWALUsNUVzhSBiItjRZoLHx7nIarVjqKVusUZ1Q==}
    engines: {node: '>=6.9.0'}

  '@babel/helper-validator-option@7.27.1':
    resolution: {integrity: sha512-YvjJow9FxbhFFKDSuFnVCe2WxXk1zWc22fFePVNEaWJEu8IrZVlda6N0uHwzZrUM1il7NC9Mlp4MaJYbYd9JSg==}
    engines: {node: '>=6.9.0'}

  '@babel/helpers@7.28.4':
    resolution: {integrity: sha512-HFN59MmQXGHVyYadKLVumYsA9dBFun/ldYxipEjzA4196jpLZd8UjEEBLkbEkvfYreDqJhZxYAWFPtrfhNpj4w==}
    engines: {node: '>=6.9.0'}

  '@babel/parser@7.28.5':
    resolution: {integrity: sha512-KKBU1VGYR7ORr3At5HAtUQ+TV3SzRCXmA/8OdDZiLDBIZxVyzXuztPjfLd3BV1PRAQGCMWWSHYhL0F8d5uHBDQ==}
    engines: {node: '>=6.0.0'}
    hasBin: true

  '@babel/plugin-syntax-async-generators@7.8.4':
    resolution: {integrity: sha512-tycmZxkGfZaxhMRbXlPXuVFpdWlXpir2W4AMhSJgRKzk/eDlIXOhb2LHWoLpDF7TEHylV5zNhykX6KAgHJmTNw==}
    peerDependencies:
      '@babel/core': ^7.0.0-0

  '@babel/plugin-syntax-bigint@7.8.3':
    resolution: {integrity: sha512-wnTnFlG+YxQm3vDxpGE57Pj0srRU4sHE/mDkt1qv2YJJSeUAec2ma4WLUnUPeKjyrfntVwe/N6dCXpU+zL3Npg==}
    peerDependencies:
      '@babel/core': ^7.0.0-0

  '@babel/plugin-syntax-class-properties@7.12.13':
    resolution: {integrity: sha512-fm4idjKla0YahUNgFNLCB0qySdsoPiZP3iQE3rky0mBUtMZ23yDJ9SJdg6dXTSDnulOVqiF3Hgr9nbXvXTQZYA==}
    peerDependencies:
      '@babel/core': ^7.0.0-0

  '@babel/plugin-syntax-class-static-block@7.14.5':
    resolution: {integrity: sha512-b+YyPmr6ldyNnM6sqYeMWE+bgJcJpO6yS4QD7ymxgH34GBPNDM/THBh8iunyvKIZztiwLH4CJZ0RxTk9emgpjw==}
    engines: {node: '>=6.9.0'}
    peerDependencies:
      '@babel/core': ^7.0.0-0

  '@babel/plugin-syntax-import-attributes@7.27.1':
    resolution: {integrity: sha512-oFT0FrKHgF53f4vOsZGi2Hh3I35PfSmVs4IBFLFj4dnafP+hIWDLg3VyKmUHfLoLHlyxY4C7DGtmHuJgn+IGww==}
    engines: {node: '>=6.9.0'}
    peerDependencies:
      '@babel/core': ^7.0.0-0

  '@babel/plugin-syntax-import-meta@7.10.4':
    resolution: {integrity: sha512-Yqfm+XDx0+Prh3VSeEQCPU81yC+JWZ2pDPFSS4ZdpfZhp4MkFMaDC1UqseovEKwSUpnIL7+vK+Clp7bfh0iD7g==}
    peerDependencies:
      '@babel/core': ^7.0.0-0

  '@babel/plugin-syntax-json-strings@7.8.3':
    resolution: {integrity: sha512-lY6kdGpWHvjoe2vk4WrAapEuBR69EMxZl+RoGRhrFGNYVK8mOPAW8VfbT/ZgrFbXlDNiiaxQnAtgVCZ6jv30EA==}
    peerDependencies:
      '@babel/core': ^7.0.0-0

  '@babel/plugin-syntax-jsx@7.27.1':
    resolution: {integrity: sha512-y8YTNIeKoyhGd9O0Jiyzyyqk8gdjnumGTQPsz0xOZOQ2RmkVJeZ1vmmfIvFEKqucBG6axJGBZDE/7iI5suUI/w==}
    engines: {node: '>=6.9.0'}
    peerDependencies:
      '@babel/core': ^7.0.0-0

  '@babel/plugin-syntax-logical-assignment-operators@7.10.4':
    resolution: {integrity: sha512-d8waShlpFDinQ5MtvGU9xDAOzKH47+FFoney2baFIoMr952hKOLp1HR7VszoZvOsV/4+RRszNY7D17ba0te0ig==}
    peerDependencies:
      '@babel/core': ^7.0.0-0

  '@babel/plugin-syntax-nullish-coalescing-operator@7.8.3':
    resolution: {integrity: sha512-aSff4zPII1u2QD7y+F8oDsz19ew4IGEJg9SVW+bqwpwtfFleiQDMdzA/R+UlWDzfnHFCxxleFT0PMIrR36XLNQ==}
    peerDependencies:
      '@babel/core': ^7.0.0-0

  '@babel/plugin-syntax-numeric-separator@7.10.4':
    resolution: {integrity: sha512-9H6YdfkcK/uOnY/K7/aA2xpzaAgkQn37yzWUMRK7OaPOqOpGS1+n0H5hxT9AUw9EsSjPW8SVyMJwYRtWs3X3ug==}
    peerDependencies:
      '@babel/core': ^7.0.0-0

  '@babel/plugin-syntax-object-rest-spread@7.8.3':
    resolution: {integrity: sha512-XoqMijGZb9y3y2XskN+P1wUGiVwWZ5JmoDRwx5+3GmEplNyVM2s2Dg8ILFQm8rWM48orGy5YpI5Bl8U1y7ydlA==}
    peerDependencies:
      '@babel/core': ^7.0.0-0

  '@babel/plugin-syntax-optional-catch-binding@7.8.3':
    resolution: {integrity: sha512-6VPD0Pc1lpTqw0aKoeRTMiB+kWhAoT24PA+ksWSBrFtl5SIRVpZlwN3NNPQjehA2E/91FV3RjLWoVTglWcSV3Q==}
    peerDependencies:
      '@babel/core': ^7.0.0-0

  '@babel/plugin-syntax-optional-chaining@7.8.3':
    resolution: {integrity: sha512-KoK9ErH1MBlCPxV0VANkXW2/dw4vlbGDrFgz8bmUsBGYkFRcbRwMh6cIJubdPrkxRwuGdtCk0v/wPTKbQgBjkg==}
    peerDependencies:
      '@babel/core': ^7.0.0-0

  '@babel/plugin-syntax-private-property-in-object@7.14.5':
    resolution: {integrity: sha512-0wVnp9dxJ72ZUJDV27ZfbSj6iHLoytYZmh3rFcxNnvsJF3ktkzLDZPy/mA17HGsaQT3/DQsWYX1f1QGWkCoVUg==}
    engines: {node: '>=6.9.0'}
    peerDependencies:
      '@babel/core': ^7.0.0-0

  '@babel/plugin-syntax-top-level-await@7.14.5':
    resolution: {integrity: sha512-hx++upLv5U1rgYfwe1xBQUhRmU41NEvpUvrp8jkrSCdvGSnM5/qdRMtylJ6PG5OFkBaHkbTAKTnd3/YyESRHFw==}
    engines: {node: '>=6.9.0'}
    peerDependencies:
      '@babel/core': ^7.0.0-0

  '@babel/plugin-syntax-typescript@7.27.1':
    resolution: {integrity: sha512-xfYCBMxveHrRMnAWl1ZlPXOZjzkN82THFvLhQhFXFt81Z5HnN+EtUkZhv/zcKpmT3fzmWZB0ywiBrbC3vogbwQ==}
    engines: {node: '>=6.9.0'}
    peerDependencies:
      '@babel/core': ^7.0.0-0

  '@babel/template@7.27.2':
    resolution: {integrity: sha512-LPDZ85aEJyYSd18/DkjNh4/y1ntkE5KwUHWTiqgRxruuZL2F1yuHligVHLvcHY2vMHXttKFpJn6LwfI7cw7ODw==}
    engines: {node: '>=6.9.0'}

  '@babel/traverse@7.28.5':
    resolution: {integrity: sha512-TCCj4t55U90khlYkVV/0TfkJkAkUg3jZFA3Neb7unZT8CPok7iiRfaX0F+WnqWqt7OxhOn0uBKXCw4lbL8W0aQ==}
    engines: {node: '>=6.9.0'}

  '@babel/types@7.28.5':
    resolution: {integrity: sha512-qQ5m48eI/MFLQ5PxQj4PFaprjyCTLI37ElWMmNs0K8Lk3dVeOdNpB3ks8jc7yM5CDmVC73eMVk/trk3fgmrUpA==}
    engines: {node: '>=6.9.0'}

  '@bcoe/v8-coverage@0.2.3':
    resolution: {integrity: sha512-0hYQ8SB4Db5zvZB4axdMHGwEaQjkZzFjQiN9LVYvIFB2nSUHW9tYpxWriPrWDASIxiaXax83REcLxuSdnGPZtw==}

  '@cspotcode/source-map-support@0.8.1':
    resolution: {integrity: sha512-IchNf6dN4tHoMFIn/7OE8LWZ19Y6q/67Bmf6vnGREv8RSbBVb9LPJxEcnwrcwX6ixSvaiGoomAUvu4YSxXrVgw==}
    engines: {node: '>=12'}

  '@dfinity/agent@3.4.3':
    resolution: {integrity: sha512-qOJqvZdMzncbbYX3eUjlAqvP66DQuOQgBFQE06yzI3m/lVXnefxvY7wE9Y1Sb2wjVIQs6W2rfjixnn4EEjHAZg==}
    peerDependencies:
      '@dfinity/candid': 3.4.3
      '@dfinity/principal': 3.4.3
      '@noble/hashes': ^1.8.0

  '@dfinity/candid@3.4.3':
    resolution: {integrity: sha512-M2MuNariyCZHvxT0IXvMWmg8jvG19EORDveoFm7PCIVXLgYfWSy0P59t6tQ24D72yRGu40CRLm85aqpt3cRvxw==}
    peerDependencies:
      '@dfinity/principal': 3.4.3

  '@dfinity/cbor@0.2.2':
    resolution: {integrity: sha512-GPJpH73kDEKbUBdUjY80lz7cq9l0vm1h/7ppejPV6O0ZTqCLrYspssYvqjRmK4aNnJ/SKXsP0rg9LYX7zpegaA==}

  '@dfinity/identity-secp256k1@3.4.3':
    resolution: {integrity: sha512-Mao+EQZUWJ9oG90eS3GwI3zU4zdccvhuBANBpCJWhcad84HYkr7NIJRQRYWSDmIXdALcU8jCeUvyhLxxgk0akQ==}
    peerDependencies:
      '@dfinity/candid': 3.4.3
      '@noble/curves': ^1.9.2
      '@noble/hashes': ^1.8.0

  '@dfinity/identity@3.4.3':
    resolution: {integrity: sha512-mAsdmlaZPe7UkPL8AKNq7801pYve3LWnXQLOq39Nu+pzAUWRnZcKO3Ao+xouym5VnQnBwO68BnSSvQ044bEyTA==}
    peerDependencies:
      '@dfinity/agent': 3.4.3
      '@dfinity/candid': 3.4.3
      '@dfinity/principal': 3.4.3
      '@noble/curves': ^1.9.2
      '@noble/hashes': ^1.8.0

  '@dfinity/principal@3.4.3':
    resolution: {integrity: sha512-KTWIRqj/0clwsxcXnjgMVpnvxis6ji8vddRbBnYLsPjRFaVXHeBwVN1rziA1w3u7AtlP3kuovB4czd2F5ORxDw==}

  '@dfinity/typedoc-plugin-icp-docs@0.0.3':
    resolution: {integrity: sha512-BewwIwWgJyqXcwTWBmpzQUh7H7MGPjVgZf1utPiqXv/7gJy2r7bK4AI07tEiKweewGm7vY9UxtE8PbUyMxkoUQ==}
    engines: {node: '>=22'}
    peerDependencies:
      typedoc: ^0.28.x
      typedoc-plugin-frontmatter: ^1.3.x
      typedoc-plugin-markdown: ^4.8.x

  '@emnapi/core@1.7.1':
    resolution: {integrity: sha512-o1uhUASyo921r2XtHYOHy7gdkGLge8ghBEQHMWmyJFoXlpU58kIrhhN3w26lpQb6dspetweapMn2CSNwQ8I4wg==}

  '@emnapi/runtime@1.7.1':
    resolution: {integrity: sha512-PVtJr5CmLwYAU9PZDMITZoR5iAOShYREoR45EyyLrbntV50mdePTgUn4AmOw90Ifcj+x2kRjdzr1HP3RrNiHGA==}

  '@emnapi/wasi-threads@1.1.0':
    resolution: {integrity: sha512-WI0DdZ8xFSbgMjR1sFsKABJ/C5OnRrjT06JXbZKexJGrDuPTzZdDYfFlsgcCXCyf+suG5QU2e/y1Wo2V/OapLQ==}

  '@esbuild/aix-ppc64@0.25.12':
    resolution: {integrity: sha512-Hhmwd6CInZ3dwpuGTF8fJG6yoWmsToE+vYgD4nytZVxcu1ulHpUQRAB1UJ8+N1Am3Mz4+xOByoQoSZf4D+CpkA==}
    engines: {node: '>=18'}
    cpu: [ppc64]
    os: [aix]

  '@esbuild/android-arm64@0.25.12':
    resolution: {integrity: sha512-6AAmLG7zwD1Z159jCKPvAxZd4y/VTO0VkprYy+3N2FtJ8+BQWFXU+OxARIwA46c5tdD9SsKGZ/1ocqBS/gAKHg==}
    engines: {node: '>=18'}
    cpu: [arm64]
    os: [android]

  '@esbuild/android-arm@0.25.12':
    resolution: {integrity: sha512-VJ+sKvNA/GE7Ccacc9Cha7bpS8nyzVv0jdVgwNDaR4gDMC/2TTRc33Ip8qrNYUcpkOHUT5OZ0bUcNNVZQ9RLlg==}
    engines: {node: '>=18'}
    cpu: [arm]
    os: [android]

  '@esbuild/android-x64@0.25.12':
    resolution: {integrity: sha512-5jbb+2hhDHx5phYR2By8GTWEzn6I9UqR11Kwf22iKbNpYrsmRB18aX/9ivc5cabcUiAT/wM+YIZ6SG9QO6a8kg==}
    engines: {node: '>=18'}
    cpu: [x64]
    os: [android]

  '@esbuild/darwin-arm64@0.25.12':
    resolution: {integrity: sha512-N3zl+lxHCifgIlcMUP5016ESkeQjLj/959RxxNYIthIg+CQHInujFuXeWbWMgnTo4cp5XVHqFPmpyu9J65C1Yg==}
    engines: {node: '>=18'}
    cpu: [arm64]
    os: [darwin]

  '@esbuild/darwin-x64@0.25.12':
    resolution: {integrity: sha512-HQ9ka4Kx21qHXwtlTUVbKJOAnmG1ipXhdWTmNXiPzPfWKpXqASVcWdnf2bnL73wgjNrFXAa3yYvBSd9pzfEIpA==}
    engines: {node: '>=18'}
    cpu: [x64]
    os: [darwin]

  '@esbuild/freebsd-arm64@0.25.12':
    resolution: {integrity: sha512-gA0Bx759+7Jve03K1S0vkOu5Lg/85dou3EseOGUes8flVOGxbhDDh/iZaoek11Y8mtyKPGF3vP8XhnkDEAmzeg==}
    engines: {node: '>=18'}
    cpu: [arm64]
    os: [freebsd]

  '@esbuild/freebsd-x64@0.25.12':
    resolution: {integrity: sha512-TGbO26Yw2xsHzxtbVFGEXBFH0FRAP7gtcPE7P5yP7wGy7cXK2oO7RyOhL5NLiqTlBh47XhmIUXuGciXEqYFfBQ==}
    engines: {node: '>=18'}
    cpu: [x64]
    os: [freebsd]

  '@esbuild/linux-arm64@0.25.12':
    resolution: {integrity: sha512-8bwX7a8FghIgrupcxb4aUmYDLp8pX06rGh5HqDT7bB+8Rdells6mHvrFHHW2JAOPZUbnjUpKTLg6ECyzvas2AQ==}
    engines: {node: '>=18'}
    cpu: [arm64]
    os: [linux]

  '@esbuild/linux-arm@0.25.12':
    resolution: {integrity: sha512-lPDGyC1JPDou8kGcywY0YILzWlhhnRjdof3UlcoqYmS9El818LLfJJc3PXXgZHrHCAKs/Z2SeZtDJr5MrkxtOw==}
    engines: {node: '>=18'}
    cpu: [arm]
    os: [linux]

  '@esbuild/linux-ia32@0.25.12':
    resolution: {integrity: sha512-0y9KrdVnbMM2/vG8KfU0byhUN+EFCny9+8g202gYqSSVMonbsCfLjUO+rCci7pM0WBEtz+oK/PIwHkzxkyharA==}
    engines: {node: '>=18'}
    cpu: [ia32]
    os: [linux]

  '@esbuild/linux-loong64@0.25.12':
    resolution: {integrity: sha512-h///Lr5a9rib/v1GGqXVGzjL4TMvVTv+s1DPoxQdz7l/AYv6LDSxdIwzxkrPW438oUXiDtwM10o9PmwS/6Z0Ng==}
    engines: {node: '>=18'}
    cpu: [loong64]
    os: [linux]

  '@esbuild/linux-mips64el@0.25.12':
    resolution: {integrity: sha512-iyRrM1Pzy9GFMDLsXn1iHUm18nhKnNMWscjmp4+hpafcZjrr2WbT//d20xaGljXDBYHqRcl8HnxbX6uaA/eGVw==}
    engines: {node: '>=18'}
    cpu: [mips64el]
    os: [linux]

  '@esbuild/linux-ppc64@0.25.12':
    resolution: {integrity: sha512-9meM/lRXxMi5PSUqEXRCtVjEZBGwB7P/D4yT8UG/mwIdze2aV4Vo6U5gD3+RsoHXKkHCfSxZKzmDssVlRj1QQA==}
    engines: {node: '>=18'}
    cpu: [ppc64]
    os: [linux]

  '@esbuild/linux-riscv64@0.25.12':
    resolution: {integrity: sha512-Zr7KR4hgKUpWAwb1f3o5ygT04MzqVrGEGXGLnj15YQDJErYu/BGg+wmFlIDOdJp0PmB0lLvxFIOXZgFRrdjR0w==}
    engines: {node: '>=18'}
    cpu: [riscv64]
    os: [linux]

  '@esbuild/linux-s390x@0.25.12':
    resolution: {integrity: sha512-MsKncOcgTNvdtiISc/jZs/Zf8d0cl/t3gYWX8J9ubBnVOwlk65UIEEvgBORTiljloIWnBzLs4qhzPkJcitIzIg==}
    engines: {node: '>=18'}
    cpu: [s390x]
    os: [linux]

  '@esbuild/linux-x64@0.25.12':
    resolution: {integrity: sha512-uqZMTLr/zR/ed4jIGnwSLkaHmPjOjJvnm6TVVitAa08SLS9Z0VM8wIRx7gWbJB5/J54YuIMInDquWyYvQLZkgw==}
    engines: {node: '>=18'}
    cpu: [x64]
    os: [linux]

  '@esbuild/netbsd-arm64@0.25.12':
    resolution: {integrity: sha512-xXwcTq4GhRM7J9A8Gv5boanHhRa/Q9KLVmcyXHCTaM4wKfIpWkdXiMog/KsnxzJ0A1+nD+zoecuzqPmCRyBGjg==}
    engines: {node: '>=18'}
    cpu: [arm64]
    os: [netbsd]

  '@esbuild/netbsd-x64@0.25.12':
    resolution: {integrity: sha512-Ld5pTlzPy3YwGec4OuHh1aCVCRvOXdH8DgRjfDy/oumVovmuSzWfnSJg+VtakB9Cm0gxNO9BzWkj6mtO1FMXkQ==}
    engines: {node: '>=18'}
    cpu: [x64]
    os: [netbsd]

  '@esbuild/openbsd-arm64@0.25.12':
    resolution: {integrity: sha512-fF96T6KsBo/pkQI950FARU9apGNTSlZGsv1jZBAlcLL1MLjLNIWPBkj5NlSz8aAzYKg+eNqknrUJ24QBybeR5A==}
    engines: {node: '>=18'}
    cpu: [arm64]
    os: [openbsd]

  '@esbuild/openbsd-x64@0.25.12':
    resolution: {integrity: sha512-MZyXUkZHjQxUvzK7rN8DJ3SRmrVrke8ZyRusHlP+kuwqTcfWLyqMOE3sScPPyeIXN/mDJIfGXvcMqCgYKekoQw==}
    engines: {node: '>=18'}
    cpu: [x64]
    os: [openbsd]

  '@esbuild/openharmony-arm64@0.25.12':
    resolution: {integrity: sha512-rm0YWsqUSRrjncSXGA7Zv78Nbnw4XL6/dzr20cyrQf7ZmRcsovpcRBdhD43Nuk3y7XIoW2OxMVvwuRvk9XdASg==}
    engines: {node: '>=18'}
    cpu: [arm64]
    os: [openharmony]

  '@esbuild/sunos-x64@0.25.12':
    resolution: {integrity: sha512-3wGSCDyuTHQUzt0nV7bocDy72r2lI33QL3gkDNGkod22EsYl04sMf0qLb8luNKTOmgF/eDEDP5BFNwoBKH441w==}
    engines: {node: '>=18'}
    cpu: [x64]
    os: [sunos]

  '@esbuild/win32-arm64@0.25.12':
    resolution: {integrity: sha512-rMmLrur64A7+DKlnSuwqUdRKyd3UE7oPJZmnljqEptesKM8wx9J8gx5u0+9Pq0fQQW8vqeKebwNXdfOyP+8Bsg==}
    engines: {node: '>=18'}
    cpu: [arm64]
    os: [win32]

  '@esbuild/win32-ia32@0.25.12':
    resolution: {integrity: sha512-HkqnmmBoCbCwxUKKNPBixiWDGCpQGVsrQfJoVGYLPT41XWF8lHuE5N6WhVia2n4o5QK5M4tYr21827fNhi4byQ==}
    engines: {node: '>=18'}
    cpu: [ia32]
    os: [win32]

  '@esbuild/win32-x64@0.25.12':
    resolution: {integrity: sha512-alJC0uCZpTFrSL0CCDjcgleBXPnCrEAhTBILpeAp7M/OFgoqtAetfBzX0xM00MUsVVPpVjlPuMbREqnZCXaTnA==}
    engines: {node: '>=18'}
    cpu: [x64]
    os: [win32]

  '@gerrit0/mini-shiki@3.12.2':
    resolution: {integrity: sha512-HKZPmO8OSSAAo20H2B3xgJdxZaLTwtlMwxg0967scnrDlPwe6j5+ULGHyIqwgTbFCn9yv/ff8CmfWZLE9YKBzA==}

<<<<<<< HEAD
  '@icp-sdk/core@4.2.3':
    resolution: {integrity: sha512-g48GZ+A2SD3txFKYZ9okfL6XPvYYeTE8cWMFCvtGZVD3T0Mp+vwQgzgf2XozdJW5aHUKT6G+DumzvgpY4pMh4A==}
    peerDependencies:
      '@dfinity/agent': 3.4.3
      '@dfinity/candid': 3.4.3
      '@dfinity/identity': 3.4.3
      '@dfinity/identity-secp256k1': 3.4.3
      '@dfinity/principal': 3.4.3
=======
  '@isaacs/cliui@8.0.2':
    resolution: {integrity: sha512-O8jcjabXaleOG9DQ0+ARXWZBTfnP4WNAqzuiJK7ll44AmxGKv/J2M4TPjxjY3znBCfvBXFzucm1twdyFybFqEA==}
    engines: {node: '>=12'}
>>>>>>> ec6a19a3

  '@istanbuljs/load-nyc-config@1.1.0':
    resolution: {integrity: sha512-VjeHSlIzpv/NyD3N0YuHfXOPDIixcA1q2ZV98wsMqcYlPmv2n3Yb2lYP9XMElnaFVXg5A7YLTeLu6V84uQDjmQ==}
    engines: {node: '>=8'}

  '@istanbuljs/schema@0.1.3':
    resolution: {integrity: sha512-ZXRY4jNvVgSVQ8DL3LTcakaAtXwTVUxE81hslsyD2AtoXW/wVob10HkOJ1X/pAlcI7D+2YoZKg5do8G/w6RYgA==}
    engines: {node: '>=8'}

  '@jest/console@30.2.0':
    resolution: {integrity: sha512-+O1ifRjkvYIkBqASKWgLxrpEhQAAE7hY77ALLUufSk5717KfOShg6IbqLmdsLMPdUiFvA2kTs0R7YZy+l0IzZQ==}
    engines: {node: ^18.14.0 || ^20.0.0 || ^22.0.0 || >=24.0.0}

  '@jest/core@30.2.0':
    resolution: {integrity: sha512-03W6IhuhjqTlpzh/ojut/pDB2LPRygyWX8ExpgHtQA8H/3K7+1vKmcINx5UzeOX1se6YEsBsOHQ1CRzf3fOwTQ==}
    engines: {node: ^18.14.0 || ^20.0.0 || ^22.0.0 || >=24.0.0}
    peerDependencies:
      node-notifier: ^8.0.1 || ^9.0.0 || ^10.0.0
    peerDependenciesMeta:
      node-notifier:
        optional: true

  '@jest/create-cache-key-function@30.2.0':
    resolution: {integrity: sha512-44F4l4Enf+MirJN8X/NhdGkl71k5rBYiwdVlo4HxOwbu0sHV8QKrGEedb1VUU4K3W7fBKE0HGfbn7eZm0Ti3zg==}
    engines: {node: ^18.14.0 || ^20.0.0 || ^22.0.0 || >=24.0.0}

  '@jest/diff-sequences@30.0.1':
    resolution: {integrity: sha512-n5H8QLDJ47QqbCNn5SuFjCRDrOLEZ0h8vAHCK5RL9Ls7Xa8AQLa/YxAc9UjFqoEDM48muwtBGjtMY5cr0PLDCw==}
    engines: {node: ^18.14.0 || ^20.0.0 || ^22.0.0 || >=24.0.0}

  '@jest/environment@30.2.0':
    resolution: {integrity: sha512-/QPTL7OBJQ5ac09UDRa3EQes4gt1FTEG/8jZ/4v5IVzx+Cv7dLxlVIvfvSVRiiX2drWyXeBjkMSR8hvOWSog5g==}
    engines: {node: ^18.14.0 || ^20.0.0 || ^22.0.0 || >=24.0.0}

  '@jest/expect-utils@29.7.0':
    resolution: {integrity: sha512-GlsNBWiFQFCVi9QVSx7f5AgMeLxe9YCCs5PuP2O2LdjDAA8Jh9eX7lA1Jq/xdXw3Wb3hyvlFNfZIfcRetSzYcA==}
    engines: {node: ^14.15.0 || ^16.10.0 || >=18.0.0}

  '@jest/expect-utils@30.2.0':
    resolution: {integrity: sha512-1JnRfhqpD8HGpOmQp180Fo9Zt69zNtC+9lR+kT7NVL05tNXIi+QC8Csz7lfidMoVLPD3FnOtcmp0CEFnxExGEA==}
    engines: {node: ^18.14.0 || ^20.0.0 || ^22.0.0 || >=24.0.0}

  '@jest/expect@30.2.0':
    resolution: {integrity: sha512-V9yxQK5erfzx99Sf+7LbhBwNWEZ9eZay8qQ9+JSC0TrMR1pMDHLMY+BnVPacWU6Jamrh252/IKo4F1Xn/zfiqA==}
    engines: {node: ^18.14.0 || ^20.0.0 || ^22.0.0 || >=24.0.0}

  '@jest/fake-timers@30.2.0':
    resolution: {integrity: sha512-HI3tRLjRxAbBy0VO8dqqm7Hb2mIa8d5bg/NJkyQcOk7V118ObQML8RC5luTF/Zsg4474a+gDvhce7eTnP4GhYw==}
    engines: {node: ^18.14.0 || ^20.0.0 || ^22.0.0 || >=24.0.0}

  '@jest/get-type@30.1.0':
    resolution: {integrity: sha512-eMbZE2hUnx1WV0pmURZY9XoXPkUYjpc55mb0CrhtdWLtzMQPFvu/rZkTLZFTsdaVQa+Tr4eWAteqcUzoawq/uA==}
    engines: {node: ^18.14.0 || ^20.0.0 || ^22.0.0 || >=24.0.0}

  '@jest/globals@30.2.0':
    resolution: {integrity: sha512-b63wmnKPaK+6ZZfpYhz9K61oybvbI1aMcIs80++JI1O1rR1vaxHUCNqo3ITu6NU0d4V34yZFoHMn/uoKr/Rwfw==}
    engines: {node: ^18.14.0 || ^20.0.0 || ^22.0.0 || >=24.0.0}

  '@jest/pattern@30.0.1':
    resolution: {integrity: sha512-gWp7NfQW27LaBQz3TITS8L7ZCQ0TLvtmI//4OwlQRx4rnWxcPNIYjxZpDcN4+UlGxgm3jS5QPz8IPTCkb59wZA==}
    engines: {node: ^18.14.0 || ^20.0.0 || ^22.0.0 || >=24.0.0}

  '@jest/reporters@30.2.0':
    resolution: {integrity: sha512-DRyW6baWPqKMa9CzeiBjHwjd8XeAyco2Vt8XbcLFjiwCOEKOvy82GJ8QQnJE9ofsxCMPjH4MfH8fCWIHHDKpAQ==}
    engines: {node: ^18.14.0 || ^20.0.0 || ^22.0.0 || >=24.0.0}
    peerDependencies:
      node-notifier: ^8.0.1 || ^9.0.0 || ^10.0.0
    peerDependenciesMeta:
      node-notifier:
        optional: true

  '@jest/schemas@29.6.3':
    resolution: {integrity: sha512-mo5j5X+jIZmJQveBKeS/clAueipV7KgiX1vMgCxam1RNYiqE1w62n0/tJJnHtjW8ZHcQco5gY85jA3mi0L+nSA==}
    engines: {node: ^14.15.0 || ^16.10.0 || >=18.0.0}

  '@jest/schemas@30.0.5':
    resolution: {integrity: sha512-DmdYgtezMkh3cpU8/1uyXakv3tJRcmcXxBOcO0tbaozPwpmh4YMsnWrQm9ZmZMfa5ocbxzbFk6O4bDPEc/iAnA==}
    engines: {node: ^18.14.0 || ^20.0.0 || ^22.0.0 || >=24.0.0}

  '@jest/snapshot-utils@30.2.0':
    resolution: {integrity: sha512-0aVxM3RH6DaiLcjj/b0KrIBZhSX1373Xci4l3cW5xiUWPctZ59zQ7jj4rqcJQ/Z8JuN/4wX3FpJSa3RssVvCug==}
    engines: {node: ^18.14.0 || ^20.0.0 || ^22.0.0 || >=24.0.0}

  '@jest/source-map@30.0.1':
    resolution: {integrity: sha512-MIRWMUUR3sdbP36oyNyhbThLHyJ2eEDClPCiHVbrYAe5g3CHRArIVpBw7cdSB5fr+ofSfIb2Tnsw8iEHL0PYQg==}
    engines: {node: ^18.14.0 || ^20.0.0 || ^22.0.0 || >=24.0.0}

  '@jest/test-result@30.2.0':
    resolution: {integrity: sha512-RF+Z+0CCHkARz5HT9mcQCBulb1wgCP3FBvl9VFokMX27acKphwyQsNuWH3c+ojd1LeWBLoTYoxF0zm6S/66mjg==}
    engines: {node: ^18.14.0 || ^20.0.0 || ^22.0.0 || >=24.0.0}

  '@jest/test-sequencer@30.2.0':
    resolution: {integrity: sha512-wXKgU/lk8fKXMu/l5Hog1R61bL4q5GCdT6OJvdAFz1P+QrpoFuLU68eoKuVc4RbrTtNnTL5FByhWdLgOPSph+Q==}
    engines: {node: ^18.14.0 || ^20.0.0 || ^22.0.0 || >=24.0.0}

  '@jest/transform@30.2.0':
    resolution: {integrity: sha512-XsauDV82o5qXbhalKxD7p4TZYYdwcaEXC77PPD2HixEFF+6YGppjrAAQurTl2ECWcEomHBMMNS9AH3kcCFx8jA==}
    engines: {node: ^18.14.0 || ^20.0.0 || ^22.0.0 || >=24.0.0}

  '@jest/types@29.6.3':
    resolution: {integrity: sha512-u3UPsIilWKOM3F9CXtrG8LEJmNxwoCQC/XVj4IKYXvvpx7QIi/Kg1LI5uDmDpKlac62NUtX7eLjRh+jVZcLOzw==}
    engines: {node: ^14.15.0 || ^16.10.0 || >=18.0.0}

  '@jest/types@30.2.0':
    resolution: {integrity: sha512-H9xg1/sfVvyfU7o3zMfBEjQ1gcsdeTMgqHoYdN79tuLqfTtuu7WckRA1R5whDwOzxaZAeMKTYWqP+WCAi0CHsg==}
    engines: {node: ^18.14.0 || ^20.0.0 || ^22.0.0 || >=24.0.0}

  '@jridgewell/gen-mapping@0.3.13':
    resolution: {integrity: sha512-2kkt/7niJ6MgEPxF0bYdQ6etZaA+fQvDcLKckhy1yIQOzaoKjBBjSj63/aLVjYE3qhRt5dvM+uUyfCg6UKCBbA==}

  '@jridgewell/remapping@2.3.5':
    resolution: {integrity: sha512-LI9u/+laYG4Ds1TDKSJW2YPrIlcVYOwi2fUC6xB43lueCjgxV4lffOCZCtYFiH6TNOX+tQKXx97T4IKHbhyHEQ==}

  '@jridgewell/resolve-uri@3.1.2':
    resolution: {integrity: sha512-bRISgCIjP20/tbWSPWMEi54QVPRZExkuD9lJL+UIxUKtwVJA8wW1Trb1jMs1RFXo1CBTNZ/5hpC9QvmKWdopKw==}
    engines: {node: '>=6.0.0'}

  '@jridgewell/sourcemap-codec@1.5.0':
    resolution: {integrity: sha512-gv3ZRaISU3fjPAgNsriBRqGWQL6quFx04YMPW/zD8XMLsU32mhCCbfbO6KZFLjvYpCZ8zyDEgqsgf+PwPaM7GQ==}

  '@jridgewell/sourcemap-codec@1.5.5':
    resolution: {integrity: sha512-cYQ9310grqxueWbl+WuIUIaiUaDcj7WOq5fVhEljNVgRfOUhY9fy2zTvfoqWsnebh8Sl70VScFbICvJnLKB0Og==}

  '@jridgewell/trace-mapping@0.3.31':
    resolution: {integrity: sha512-zzNR+SdQSDJzc8joaeP8QQoCQr8NuYx2dIIytl1QeBEZHJ9uW6hebsrYgbz8hJwUQao3TWCMtmfV8Nu1twOLAw==}

  '@jridgewell/trace-mapping@0.3.9':
    resolution: {integrity: sha512-3Belt6tdc8bPgAtbcmdtNJlirVoTmEb5e2gC94PnkwEW9jI6CAHUeoG85tjWP5WquqfavoMtMwiG4P926ZKKuQ==}

  '@napi-rs/wasm-runtime@0.2.12':
    resolution: {integrity: sha512-ZVWUcfwY4E/yPitQJl481FjFo3K22D6qF0DuFH6Y/nbnE11GY5uguDxZMGXPQ8WQ0128MXQD7TnfHyK4oWoIJQ==}

  '@noble/curves@1.9.7':
    resolution: {integrity: sha512-gbKGcRUYIjA3/zCCNaWDciTMFI0dCkvou3TL8Zmy5Nc7sJ47a0jtOeZoTaMxkuqRo9cRhjOdZJXegxYE5FN/xw==}
    engines: {node: ^14.21.3 || >=16}

  '@noble/hashes@1.7.1':
    resolution: {integrity: sha512-B8XBPsn4vT/KJAGqDzbwztd+6Yte3P4V7iafm24bxgDe/mlRuK6xmWPuCNrKt2vDafZ8MfJLlchDG/vYafQEjQ==}
    engines: {node: ^14.21.3 || >=16}

  '@noble/hashes@1.8.0':
    resolution: {integrity: sha512-jCs9ldd7NwzpgXDIf6P3+NrHh9/sD6CQdxHyjQI+h/6rDNo88ypBxxz45UDuZHz9r3tNz7N/VInSVoVdtXEI4A==}
    engines: {node: ^14.21.3 || >=16}

  '@pkgjs/parseargs@0.11.0':
    resolution: {integrity: sha512-+1VkjdD0QBLPodGrJUeqarH8VAIvQODIbwh9XpP5Syisf7YoQgsJKPNFoqqLQlu+VQ/tVSshMR6loPMn8U+dPg==}
    engines: {node: '>=14'}

  '@pkgr/core@0.2.9':
    resolution: {integrity: sha512-QNqXyfVS2wm9hweSYD2O7F0G06uurj9kZ96TRQE5Y9hU7+tgdZwIkbAKc5Ocy1HxEY2kuDQa6cQ1WRs/O5LFKA==}
    engines: {node: ^12.20.0 || ^14.18.0 || >=16.0.0}

  '@rollup/rollup-android-arm-eabi@4.53.3':
    resolution: {integrity: sha512-mRSi+4cBjrRLoaal2PnqH82Wqyb+d3HsPUN/W+WslCXsZsyHa9ZeQQX/pQsZaVIWDkPcpV6jJ+3KLbTbgnwv8w==}
    cpu: [arm]
    os: [android]

  '@rollup/rollup-android-arm64@4.53.3':
    resolution: {integrity: sha512-CbDGaMpdE9sh7sCmTrTUyllhrg65t6SwhjlMJsLr+J8YjFuPmCEjbBSx4Z/e4SmDyH3aB5hGaJUP2ltV/vcs4w==}
    cpu: [arm64]
    os: [android]

  '@rollup/rollup-darwin-arm64@4.53.3':
    resolution: {integrity: sha512-Nr7SlQeqIBpOV6BHHGZgYBuSdanCXuw09hon14MGOLGmXAFYjx1wNvquVPmpZnl0tLjg25dEdr4IQ6GgyToCUA==}
    cpu: [arm64]
    os: [darwin]

  '@rollup/rollup-darwin-x64@4.53.3':
    resolution: {integrity: sha512-DZ8N4CSNfl965CmPktJ8oBnfYr3F8dTTNBQkRlffnUarJ2ohudQD17sZBa097J8xhQ26AwhHJ5mvUyQW8ddTsQ==}
    cpu: [x64]
    os: [darwin]

  '@rollup/rollup-freebsd-arm64@4.53.3':
    resolution: {integrity: sha512-yMTrCrK92aGyi7GuDNtGn2sNW+Gdb4vErx4t3Gv/Tr+1zRb8ax4z8GWVRfr3Jw8zJWvpGHNpss3vVlbF58DZ4w==}
    cpu: [arm64]
    os: [freebsd]

  '@rollup/rollup-freebsd-x64@4.53.3':
    resolution: {integrity: sha512-lMfF8X7QhdQzseM6XaX0vbno2m3hlyZFhwcndRMw8fbAGUGL3WFMBdK0hbUBIUYcEcMhVLr1SIamDeuLBnXS+Q==}
    cpu: [x64]
    os: [freebsd]

  '@rollup/rollup-linux-arm-gnueabihf@4.53.3':
    resolution: {integrity: sha512-k9oD15soC/Ln6d2Wv/JOFPzZXIAIFLp6B+i14KhxAfnq76ajt0EhYc5YPeX6W1xJkAdItcVT+JhKl1QZh44/qw==}
    cpu: [arm]
    os: [linux]

  '@rollup/rollup-linux-arm-musleabihf@4.53.3':
    resolution: {integrity: sha512-vTNlKq+N6CK/8UktsrFuc+/7NlEYVxgaEgRXVUVK258Z5ymho29skzW1sutgYjqNnquGwVUObAaxae8rZ6YMhg==}
    cpu: [arm]
    os: [linux]

  '@rollup/rollup-linux-arm64-gnu@4.53.3':
    resolution: {integrity: sha512-RGrFLWgMhSxRs/EWJMIFM1O5Mzuz3Xy3/mnxJp/5cVhZ2XoCAxJnmNsEyeMJtpK+wu0FJFWz+QF4mjCA7AUQ3w==}
    cpu: [arm64]
    os: [linux]

  '@rollup/rollup-linux-arm64-musl@4.53.3':
    resolution: {integrity: sha512-kASyvfBEWYPEwe0Qv4nfu6pNkITLTb32p4yTgzFCocHnJLAHs+9LjUu9ONIhvfT/5lv4YS5muBHyuV84epBo/A==}
    cpu: [arm64]
    os: [linux]

  '@rollup/rollup-linux-loong64-gnu@4.53.3':
    resolution: {integrity: sha512-JiuKcp2teLJwQ7vkJ95EwESWkNRFJD7TQgYmCnrPtlu50b4XvT5MOmurWNrCj3IFdyjBQ5p9vnrX4JM6I8OE7g==}
    cpu: [loong64]
    os: [linux]

  '@rollup/rollup-linux-ppc64-gnu@4.53.3':
    resolution: {integrity: sha512-EoGSa8nd6d3T7zLuqdojxC20oBfNT8nexBbB/rkxgKj5T5vhpAQKKnD+h3UkoMuTyXkP5jTjK/ccNRmQrPNDuw==}
    cpu: [ppc64]
    os: [linux]

  '@rollup/rollup-linux-riscv64-gnu@4.53.3':
    resolution: {integrity: sha512-4s+Wped2IHXHPnAEbIB0YWBv7SDohqxobiiPA1FIWZpX+w9o2i4LezzH/NkFUl8LRci/8udci6cLq+jJQlh+0g==}
    cpu: [riscv64]
    os: [linux]

  '@rollup/rollup-linux-riscv64-musl@4.53.3':
    resolution: {integrity: sha512-68k2g7+0vs2u9CxDt5ktXTngsxOQkSEV/xBbwlqYcUrAVh6P9EgMZvFsnHy4SEiUl46Xf0IObWVbMvPrr2gw8A==}
    cpu: [riscv64]
    os: [linux]

  '@rollup/rollup-linux-s390x-gnu@4.53.3':
    resolution: {integrity: sha512-VYsFMpULAz87ZW6BVYw3I6sWesGpsP9OPcyKe8ofdg9LHxSbRMd7zrVrr5xi/3kMZtpWL/wC+UIJWJYVX5uTKg==}
    cpu: [s390x]
    os: [linux]

  '@rollup/rollup-linux-x64-gnu@4.53.3':
    resolution: {integrity: sha512-3EhFi1FU6YL8HTUJZ51imGJWEX//ajQPfqWLI3BQq4TlvHy4X0MOr5q3D2Zof/ka0d5FNdPwZXm3Yyib/UEd+w==}
    cpu: [x64]
    os: [linux]

  '@rollup/rollup-linux-x64-musl@4.53.3':
    resolution: {integrity: sha512-eoROhjcc6HbZCJr+tvVT8X4fW3/5g/WkGvvmwz/88sDtSJzO7r/blvoBDgISDiCjDRZmHpwud7h+6Q9JxFwq1Q==}
    cpu: [x64]
    os: [linux]

  '@rollup/rollup-openharmony-arm64@4.53.3':
    resolution: {integrity: sha512-OueLAWgrNSPGAdUdIjSWXw+u/02BRTcnfw9PN41D2vq/JSEPnJnVuBgw18VkN8wcd4fjUs+jFHVM4t9+kBSNLw==}
    cpu: [arm64]
    os: [openharmony]

  '@rollup/rollup-win32-arm64-msvc@4.53.3':
    resolution: {integrity: sha512-GOFuKpsxR/whszbF/bzydebLiXIHSgsEUp6M0JI8dWvi+fFa1TD6YQa4aSZHtpmh2/uAlj/Dy+nmby3TJ3pkTw==}
    cpu: [arm64]
    os: [win32]

  '@rollup/rollup-win32-ia32-msvc@4.53.3':
    resolution: {integrity: sha512-iah+THLcBJdpfZ1TstDFbKNznlzoxa8fmnFYK4V67HvmuNYkVdAywJSoteUszvBQ9/HqN2+9AZghbajMsFT+oA==}
    cpu: [ia32]
    os: [win32]

  '@rollup/rollup-win32-x64-gnu@4.53.3':
    resolution: {integrity: sha512-J9QDiOIZlZLdcot5NXEepDkstocktoVjkaKUtqzgzpt2yWjGlbYiKyp05rWwk4nypbYUNoFAztEgixoLaSETkg==}
    cpu: [x64]
    os: [win32]

  '@rollup/rollup-win32-x64-msvc@4.53.3':
    resolution: {integrity: sha512-UhTd8u31dXadv0MopwGgNOBpUVROFKWVQgAg5N1ESyCz8AuBcMqm4AuTjrwgQKGDfoFuz02EuMRHQIw/frmYKQ==}
    cpu: [x64]
    os: [win32]

  '@scure/base@1.2.6':
    resolution: {integrity: sha512-g/nm5FgUa//MCj1gV09zTJTaM6KBAHqLN907YVQqf7zC49+DcO4B1so4ZX07Ef10Twr6nuqYEH9GEggFXA4Fmg==}

  '@scure/bip32@1.7.0':
    resolution: {integrity: sha512-E4FFX/N3f4B80AKWp5dP6ow+flD1LQZo/w8UnLGYZO674jS6YnYeepycOOksv+vLPSpgN35wgKgy+ybfTb2SMw==}

  '@scure/bip39@1.6.0':
    resolution: {integrity: sha512-+lF0BbLiJNwVlev4eKelw1WWLaiKXw7sSl8T6FvBlWkdX+94aGJ4o8XjUdlyhTCjd8c+B3KT3JfS8P0bLRNU6A==}

  '@shikijs/engine-oniguruma@3.12.2':
    resolution: {integrity: sha512-hozwnFHsLvujK4/CPVHNo3Bcg2EsnG8krI/ZQ2FlBlCRpPZW4XAEQmEwqegJsypsTAN9ehu2tEYe30lYKSZW/w==}

  '@shikijs/langs@3.12.2':
    resolution: {integrity: sha512-bVx5PfuZHDSHoBal+KzJZGheFuyH4qwwcwG/n+MsWno5cTlKmaNtTsGzJpHYQ8YPbB5BdEdKU1rga5/6JGY8ww==}

  '@shikijs/themes@3.12.2':
    resolution: {integrity: sha512-fTR3QAgnwYpfGczpIbzPjlRnxyONJOerguQv1iwpyQZ9QXX4qy/XFQqXlf17XTsorxnHoJGbH/LXBvwtqDsF5A==}

  '@shikijs/types@3.12.2':
    resolution: {integrity: sha512-K5UIBzxCyv0YoxN3LMrKB9zuhp1bV+LgewxuVwHdl4Gz5oePoUFrr9EfgJlGlDeXCU1b/yhdnXeuRvAnz8HN8Q==}

  '@shikijs/vscode-textmate@10.0.2':
    resolution: {integrity: sha512-83yeghZ2xxin3Nj8z1NMd/NCuca+gsYXswywDy5bHvwlWL8tpTQmzGeUuHd9FC3E/SBEMvzJRwWEOz5gGes9Qg==}

  '@sinclair/typebox@0.27.8':
    resolution: {integrity: sha512-+Fj43pSMwJs4KRrH/938Uf+uAELIgVBmQzg/q1YG10djyfA3TnrU8N8XzqCh/okZdszqBQTZf96idMfE5lnwTA==}

  '@sinclair/typebox@0.34.41':
    resolution: {integrity: sha512-6gS8pZzSXdyRHTIqoqSVknxolr1kzfy4/CeDnrzsVz8TTIWUbOBr6gnzOmTYJ3eXQNh4IYHIGi5aIL7sOZ2G/g==}

  '@sinonjs/commons@3.0.1':
    resolution: {integrity: sha512-K3mCHKQ9sVh8o1C9cxkwxaOmXoAMlDxC1mYyHrjqOWEcBjYr76t96zL2zlj5dUGZ3HSw240X1qgH3Mjf1yJWpQ==}

  '@sinonjs/fake-timers@13.0.5':
    resolution: {integrity: sha512-36/hTbH2uaWuGVERyC6da9YwGWnzUZXuPro/F2LfsdOsLnCojz/iSH8MxUt/FD2S5XBSVPhmArFUXcpCQ2Hkiw==}

  '@standard-schema/spec@1.0.0':
    resolution: {integrity: sha512-m2bOd0f2RT9k8QJx1JN85cZYyH1RqFBdlwtkSlf4tBDYLCiiZnv1fIIwacK6cqwXavOydf0NPToMQgpKq+dVlA==}

  '@swc/core-darwin-arm64@1.15.3':
    resolution: {integrity: sha512-AXfeQn0CvcQ4cndlIshETx6jrAM45oeUrK8YeEY6oUZU/qzz0Id0CyvlEywxkWVC81Ajpd8TQQ1fW5yx6zQWkQ==}
    engines: {node: '>=10'}
    cpu: [arm64]
    os: [darwin]

  '@swc/core-darwin-x64@1.15.3':
    resolution: {integrity: sha512-p68OeCz1ui+MZYG4wmfJGvcsAcFYb6Sl25H9TxWl+GkBgmNimIiRdnypK9nBGlqMZAcxngNPtnG3kEMNnvoJ2A==}
    engines: {node: '>=10'}
    cpu: [x64]
    os: [darwin]

  '@swc/core-linux-arm-gnueabihf@1.15.3':
    resolution: {integrity: sha512-Nuj5iF4JteFgwrai97mUX+xUOl+rQRHqTvnvHMATL/l9xE6/TJfPBpd3hk/PVpClMXG3Uvk1MxUFOEzM1JrMYg==}
    engines: {node: '>=10'}
    cpu: [arm]
    os: [linux]

  '@swc/core-linux-arm64-gnu@1.15.3':
    resolution: {integrity: sha512-2Nc/s8jE6mW2EjXWxO/lyQuLKShcmTrym2LRf5Ayp3ICEMX6HwFqB1EzDhwoMa2DcUgmnZIalesq2lG3krrUNw==}
    engines: {node: '>=10'}
    cpu: [arm64]
    os: [linux]

  '@swc/core-linux-arm64-musl@1.15.3':
    resolution: {integrity: sha512-j4SJniZ/qaZ5g8op+p1G9K1z22s/EYGg1UXIb3+Cg4nsxEpF5uSIGEE4mHUfA70L0BR9wKT2QF/zv3vkhfpX4g==}
    engines: {node: '>=10'}
    cpu: [arm64]
    os: [linux]

  '@swc/core-linux-x64-gnu@1.15.3':
    resolution: {integrity: sha512-aKttAZnz8YB1VJwPQZtyU8Uk0BfMP63iDMkvjhJzRZVgySmqt/apWSdnoIcZlUoGheBrcqbMC17GGUmur7OT5A==}
    engines: {node: '>=10'}
    cpu: [x64]
    os: [linux]

  '@swc/core-linux-x64-musl@1.15.3':
    resolution: {integrity: sha512-oe8FctPu1gnUsdtGJRO2rvOUIkkIIaHqsO9xxN0bTR7dFTlPTGi2Fhk1tnvXeyAvCPxLIcwD8phzKg6wLv9yug==}
    engines: {node: '>=10'}
    cpu: [x64]
    os: [linux]

  '@swc/core-win32-arm64-msvc@1.15.3':
    resolution: {integrity: sha512-L9AjzP2ZQ/Xh58e0lTRMLvEDrcJpR7GwZqAtIeNLcTK7JVE+QineSyHp0kLkO1rttCHyCy0U74kDTj0dRz6raA==}
    engines: {node: '>=10'}
    cpu: [arm64]
    os: [win32]

  '@swc/core-win32-ia32-msvc@1.15.3':
    resolution: {integrity: sha512-B8UtogMzErUPDWUoKONSVBdsgKYd58rRyv2sHJWKOIMCHfZ22FVXICR4O/VwIYtlnZ7ahERcjayBHDlBZpR0aw==}
    engines: {node: '>=10'}
    cpu: [ia32]
    os: [win32]

  '@swc/core-win32-x64-msvc@1.15.3':
    resolution: {integrity: sha512-SpZKMR9QBTecHeqpzJdYEfgw30Oo8b/Xl6rjSzBt1g0ZsXyy60KLXrp6IagQyfTYqNYE/caDvwtF2FPn7pomog==}
    engines: {node: '>=10'}
    cpu: [x64]
    os: [win32]

  '@swc/core@1.15.3':
    resolution: {integrity: sha512-Qd8eBPkUFL4eAONgGjycZXj1jFCBW8Fd+xF0PzdTlBCWQIV1xnUT7B93wUANtW3KGjl3TRcOyxwSx/u/jyKw/Q==}
    engines: {node: '>=10'}
    peerDependencies:
      '@swc/helpers': '>=0.5.17'
    peerDependenciesMeta:
      '@swc/helpers':
        optional: true

  '@swc/counter@0.1.3':
    resolution: {integrity: sha512-e2BR4lsJkkRlKZ/qCHPw9ZaSxc0MVUd7gtbtaB7aMvHeJVYe8sOB8DBZkP2DtISHGSku9sCK6T6cnY0CtXrOCQ==}

  '@swc/jest@0.2.39':
    resolution: {integrity: sha512-eyokjOwYd0Q8RnMHri+8/FS1HIrIUKK/sRrFp8c1dThUOfNeCWbLmBP1P5VsKdvmkd25JaH+OKYwEYiAYg9YAA==}
    engines: {npm: '>= 7.0.0'}
    peerDependencies:
      '@swc/core': '*'

  '@swc/types@0.1.25':
    resolution: {integrity: sha512-iAoY/qRhNH8a/hBvm3zKj9qQ4oc2+3w1unPJa2XvTK3XjeLXtzcCingVPw/9e5mn1+0yPqxcBGp9Jf0pkfMb1g==}

  '@tsconfig/node10@1.0.11':
    resolution: {integrity: sha512-DcRjDCujK/kCk/cUe8Xz8ZSpm8mS3mNNpta+jGCA6USEDfktlNvm1+IuZ9eTcDbNk41BHwpHHeW+N1lKCz4zOw==}

  '@tsconfig/node12@1.0.11':
    resolution: {integrity: sha512-cqefuRsh12pWyGsIoBKJA9luFu3mRxCA+ORZvA4ktLSzIuCUtWVxGIuXigEwO5/ywWFMZ2QEGKWvkZG1zDMTag==}

  '@tsconfig/node14@1.0.3':
    resolution: {integrity: sha512-ysT8mhdixWK6Hw3i1V2AeRqZ5WfXg1G43mqoYlM2nc6388Fq5jcXyr5mRsqViLx/GJYdoL0bfXD8nmF+Zn/Iow==}

  '@tsconfig/node16@1.0.4':
    resolution: {integrity: sha512-vxhUy4J8lyeyinH7Azl1pdd43GJhZH/tP2weN8TntQblOY+A0XbT8DJk1/oCPuOOyg/Ja757rG0CgHcWC8OfMA==}

  '@tsconfig/node24@24.0.3':
    resolution: {integrity: sha512-vcERKtKQKHgzt/vfS3Gjasd8SUI2a0WZXpgJURdJsMySpS5+ctgbPfuLj2z/W+w4lAfTWxoN4upKfu2WzIRYnw==}

  '@tybys/wasm-util@0.10.1':
    resolution: {integrity: sha512-9tTaPJLSiejZKx+Bmog4uSubteqTvFrVrURwkmHixBo0G4seD0zUxp98E1DzUBJxLQ3NPwXrGKDiVjwx/DpPsg==}

  '@types/babel__core@7.20.5':
    resolution: {integrity: sha512-qoQprZvz5wQFJwMDqeseRXWv3rqMvhgpbXFfVyWhbx9X47POIA6i/+dXefEmZKoAgOaTdaIgNSMqMIU61yRyzA==}

  '@types/babel__generator@7.27.0':
    resolution: {integrity: sha512-ufFd2Xi92OAVPYsy+P4n7/U7e68fex0+Ee8gSG9KX7eo084CWiQ4sdxktvdl0bOPupXtVJPY19zk6EwWqUQ8lg==}

  '@types/babel__template@7.4.4':
    resolution: {integrity: sha512-h/NUaSyG5EyxBIp8YRxo4RMe2/qQgvyowRwVMzhYhBCONbW8PUsg4lkFMrhgZhUe5z3L3MiLDuvyJ/CaPa2A8A==}

  '@types/babel__traverse@7.28.0':
    resolution: {integrity: sha512-8PvcXf70gTDZBgt9ptxJ8elBeBjcLOAcOtoO/mPJjtji1+CdGbHgm77om1GrsPxsiE+uXIpNSK64UYaIwQXd4Q==}

  '@types/chai@5.2.3':
    resolution: {integrity: sha512-Mw558oeA9fFbv65/y4mHtXDs9bPnFMZAL/jxdPFUpOHHIXX91mcgEHbS5Lahr+pwZFR8A7GQleRWeI6cGFC2UA==}

  '@types/deep-eql@4.0.2':
    resolution: {integrity: sha512-c9h9dVVMigMPc4bwTvC5dxqtqJZwQPePsWjPlpSOnojbor6pGqdk541lfA7AqFQr5pB1BRdq0juY9db81BwyFw==}

  '@types/estree@1.0.8':
    resolution: {integrity: sha512-dWHzHa2WqEXI/O1E9OjrocMTKJl2mSrEolh1Iomrv6U+JuNwaHXsXx9bLu5gG7BUWFIN0skIQJQ/L1rIex4X6w==}

  '@types/hast@3.0.4':
    resolution: {integrity: sha512-WPs+bbQw5aCj+x6laNGWLH3wviHtoCv/P3+otBhbOhJgG8qtpdAMlTCxLtsTWA7LH1Oh/bFCHsBn0TPS5m30EQ==}

  '@types/istanbul-lib-coverage@2.0.6':
    resolution: {integrity: sha512-2QF/t/auWm0lsy8XtKVPG19v3sSOQlJe/YHZgfjb/KBBHOGSV+J2q/S671rcq9uTBrLAXmZpqJiaQbMT+zNU1w==}

  '@types/istanbul-lib-report@3.0.3':
    resolution: {integrity: sha512-NQn7AHQnk/RSLOxrBbGyJM/aVQ+pjj5HCgasFxc0K/KhoATfQ/47AyUl15I2yBUpihjmas+a+VJBOqecrFH+uA==}

  '@types/istanbul-reports@3.0.4':
    resolution: {integrity: sha512-pk2B1NWalF9toCRu6gjBzR69syFjP4Od8WRAX+0mmf9lAjCRicLOWc+ZrxZHx/0XRjotgkF9t6iaMJ+aXcOdZQ==}

  '@types/jest@29.5.14':
    resolution: {integrity: sha512-ZN+4sdnLUbo8EVvVc2ao0GFW6oVrQRPn4K2lglySj7APvSrgzxHiNNK99us4WDMi57xxA2yggblIAMNhXOotLQ==}

  '@types/node@22.13.10':
    resolution: {integrity: sha512-I6LPUvlRH+O6VRUqYOcMudhaIdUVWfsjnZavnsraHvpBwaEyMN29ry+0UVJhImYL16xsscu0aske3yA+uPOWfw==}

  '@types/stack-utils@2.0.3':
    resolution: {integrity: sha512-9aEbYZ3TbYMznPdcdr3SmIrLXwC/AKZXQeCf9Pgao5CKb8CyHuEX5jzWPTkvregvhRJHcpRO6BFoGW9ycaOkYw==}

  '@types/unist@3.0.3':
    resolution: {integrity: sha512-ko/gIFJRv177XgZsZcBwnqJN5x/Gien8qNOn0D5bQU/zAzVf9Zt3BlcUiLqhV9y4ARk0GbT3tnUiPNgnTXzc/Q==}

  '@types/yargs-parser@21.0.3':
    resolution: {integrity: sha512-I4q9QU9MQv4oEOz4tAHJtNz1cwuLxn2F3xcc2iV5WdqLPpUnj30aUuxt1mAxYTG+oe8CZMV/+6rU4S4gRDzqtQ==}

  '@types/yargs@17.0.33':
    resolution: {integrity: sha512-WpxBCKWPLr4xSsHgz511rFJAM+wS28w2zEO1QDNY5zM/S8ok70NNfztH0xwhqKyaK0OHCbN98LDAZuy1ctxDkA==}

  '@ungap/structured-clone@1.3.0':
    resolution: {integrity: sha512-WmoN8qaIAo7WTYWbAZuG8PYEhn5fkz7dZrqTBZ7dtt//lL2Gwms1IcnQ5yHqjDfX8Ft5j4YzDM23f87zBfDe9g==}

  '@unrs/resolver-binding-android-arm-eabi@1.11.1':
    resolution: {integrity: sha512-ppLRUgHVaGRWUx0R0Ut06Mjo9gBaBkg3v/8AxusGLhsIotbBLuRk51rAzqLC8gq6NyyAojEXglNjzf6R948DNw==}
    cpu: [arm]
    os: [android]

  '@unrs/resolver-binding-android-arm64@1.11.1':
    resolution: {integrity: sha512-lCxkVtb4wp1v+EoN+HjIG9cIIzPkX5OtM03pQYkG+U5O/wL53LC4QbIeazgiKqluGeVEeBlZahHalCaBvU1a2g==}
    cpu: [arm64]
    os: [android]

  '@unrs/resolver-binding-darwin-arm64@1.11.1':
    resolution: {integrity: sha512-gPVA1UjRu1Y/IsB/dQEsp2V1pm44Of6+LWvbLc9SDk1c2KhhDRDBUkQCYVWe6f26uJb3fOK8saWMgtX8IrMk3g==}
    cpu: [arm64]
    os: [darwin]

  '@unrs/resolver-binding-darwin-x64@1.11.1':
    resolution: {integrity: sha512-cFzP7rWKd3lZaCsDze07QX1SC24lO8mPty9vdP+YVa3MGdVgPmFc59317b2ioXtgCMKGiCLxJ4HQs62oz6GfRQ==}
    cpu: [x64]
    os: [darwin]

  '@unrs/resolver-binding-freebsd-x64@1.11.1':
    resolution: {integrity: sha512-fqtGgak3zX4DCB6PFpsH5+Kmt/8CIi4Bry4rb1ho6Av2QHTREM+47y282Uqiu3ZRF5IQioJQ5qWRV6jduA+iGw==}
    cpu: [x64]
    os: [freebsd]

  '@unrs/resolver-binding-linux-arm-gnueabihf@1.11.1':
    resolution: {integrity: sha512-u92mvlcYtp9MRKmP+ZvMmtPN34+/3lMHlyMj7wXJDeXxuM0Vgzz0+PPJNsro1m3IZPYChIkn944wW8TYgGKFHw==}
    cpu: [arm]
    os: [linux]

  '@unrs/resolver-binding-linux-arm-musleabihf@1.11.1':
    resolution: {integrity: sha512-cINaoY2z7LVCrfHkIcmvj7osTOtm6VVT16b5oQdS4beibX2SYBwgYLmqhBjA1t51CarSaBuX5YNsWLjsqfW5Cw==}
    cpu: [arm]
    os: [linux]

  '@unrs/resolver-binding-linux-arm64-gnu@1.11.1':
    resolution: {integrity: sha512-34gw7PjDGB9JgePJEmhEqBhWvCiiWCuXsL9hYphDF7crW7UgI05gyBAi6MF58uGcMOiOqSJ2ybEeCvHcq0BCmQ==}
    cpu: [arm64]
    os: [linux]

  '@unrs/resolver-binding-linux-arm64-musl@1.11.1':
    resolution: {integrity: sha512-RyMIx6Uf53hhOtJDIamSbTskA99sPHS96wxVE/bJtePJJtpdKGXO1wY90oRdXuYOGOTuqjT8ACccMc4K6QmT3w==}
    cpu: [arm64]
    os: [linux]

  '@unrs/resolver-binding-linux-ppc64-gnu@1.11.1':
    resolution: {integrity: sha512-D8Vae74A4/a+mZH0FbOkFJL9DSK2R6TFPC9M+jCWYia/q2einCubX10pecpDiTmkJVUH+y8K3BZClycD8nCShA==}
    cpu: [ppc64]
    os: [linux]

  '@unrs/resolver-binding-linux-riscv64-gnu@1.11.1':
    resolution: {integrity: sha512-frxL4OrzOWVVsOc96+V3aqTIQl1O2TjgExV4EKgRY09AJ9leZpEg8Ak9phadbuX0BA4k8U5qtvMSQQGGmaJqcQ==}
    cpu: [riscv64]
    os: [linux]

  '@unrs/resolver-binding-linux-riscv64-musl@1.11.1':
    resolution: {integrity: sha512-mJ5vuDaIZ+l/acv01sHoXfpnyrNKOk/3aDoEdLO/Xtn9HuZlDD6jKxHlkN8ZhWyLJsRBxfv9GYM2utQ1SChKew==}
    cpu: [riscv64]
    os: [linux]

  '@unrs/resolver-binding-linux-s390x-gnu@1.11.1':
    resolution: {integrity: sha512-kELo8ebBVtb9sA7rMe1Cph4QHreByhaZ2QEADd9NzIQsYNQpt9UkM9iqr2lhGr5afh885d/cB5QeTXSbZHTYPg==}
    cpu: [s390x]
    os: [linux]

  '@unrs/resolver-binding-linux-x64-gnu@1.11.1':
    resolution: {integrity: sha512-C3ZAHugKgovV5YvAMsxhq0gtXuwESUKc5MhEtjBpLoHPLYM+iuwSj3lflFwK3DPm68660rZ7G8BMcwSro7hD5w==}
    cpu: [x64]
    os: [linux]

  '@unrs/resolver-binding-linux-x64-musl@1.11.1':
    resolution: {integrity: sha512-rV0YSoyhK2nZ4vEswT/QwqzqQXw5I6CjoaYMOX0TqBlWhojUf8P94mvI7nuJTeaCkkds3QE4+zS8Ko+GdXuZtA==}
    cpu: [x64]
    os: [linux]

  '@unrs/resolver-binding-wasm32-wasi@1.11.1':
    resolution: {integrity: sha512-5u4RkfxJm+Ng7IWgkzi3qrFOvLvQYnPBmjmZQ8+szTK/b31fQCnleNl1GgEt7nIsZRIf5PLhPwT0WM+q45x/UQ==}
    engines: {node: '>=14.0.0'}
    cpu: [wasm32]

  '@unrs/resolver-binding-win32-arm64-msvc@1.11.1':
    resolution: {integrity: sha512-nRcz5Il4ln0kMhfL8S3hLkxI85BXs3o8EYoattsJNdsX4YUU89iOkVn7g0VHSRxFuVMdM4Q1jEpIId1Ihim/Uw==}
    cpu: [arm64]
    os: [win32]

  '@unrs/resolver-binding-win32-ia32-msvc@1.11.1':
    resolution: {integrity: sha512-DCEI6t5i1NmAZp6pFonpD5m7i6aFrpofcp4LA2i8IIq60Jyo28hamKBxNrZcyOwVOZkgsRp9O2sXWBWP8MnvIQ==}
    cpu: [ia32]
    os: [win32]

  '@unrs/resolver-binding-win32-x64-msvc@1.11.1':
    resolution: {integrity: sha512-lrW200hZdbfRtztbygyaq/6jP6AKE8qQN2KvPcJ+x7wiD038YtnYtZ82IMNJ69GJibV7bwL3y9FgK+5w/pYt6g==}
    cpu: [x64]
    os: [win32]

  '@vitest/expect@4.0.15':
    resolution: {integrity: sha512-Gfyva9/GxPAWXIWjyGDli9O+waHDC0Q0jaLdFP1qPAUUfo1FEXPXUfUkp3eZA0sSq340vPycSyOlYUeM15Ft1w==}

  '@vitest/mocker@4.0.15':
    resolution: {integrity: sha512-CZ28GLfOEIFkvCFngN8Sfx5h+Se0zN+h4B7yOsPVCcgtiO7t5jt9xQh2E1UkFep+eb9fjyMfuC5gBypwb07fvQ==}
    peerDependencies:
      msw: ^2.4.9
      vite: ^6.0.0 || ^7.0.0-0
    peerDependenciesMeta:
      msw:
        optional: true
      vite:
        optional: true

  '@vitest/pretty-format@4.0.15':
    resolution: {integrity: sha512-SWdqR8vEv83WtZcrfLNqlqeQXlQLh2iilO1Wk1gv4eiHKjEzvgHb2OVc3mIPyhZE6F+CtfYjNlDJwP5MN6Km7A==}

  '@vitest/runner@4.0.15':
    resolution: {integrity: sha512-+A+yMY8dGixUhHmNdPUxOh0la6uVzun86vAbuMT3hIDxMrAOmn5ILBHm8ajrqHE0t8R9T1dGnde1A5DTnmi3qw==}

  '@vitest/snapshot@4.0.15':
    resolution: {integrity: sha512-A7Ob8EdFZJIBjLjeO0DZF4lqR6U7Ydi5/5LIZ0xcI+23lYlsYJAfGn8PrIWTYdZQRNnSRlzhg0zyGu37mVdy5g==}

  '@vitest/spy@4.0.15':
    resolution: {integrity: sha512-+EIjOJmnY6mIfdXtE/bnozKEvTC4Uczg19yeZ2vtCz5Yyb0QQ31QWVQ8hswJ3Ysx/K2EqaNsVanjr//2+P3FHw==}

  '@vitest/utils@4.0.15':
    resolution: {integrity: sha512-HXjPW2w5dxhTD0dLwtYHDnelK3j8sR8cWIaLxr22evTyY6q8pRCjZSmhRWVjBaOVXChQd6AwMzi9pucorXCPZA==}

  acorn-walk@8.3.4:
    resolution: {integrity: sha512-ueEepnujpqee2o5aIYnvHU6C0A42MNdsIDeqy5BydrkuC5R1ZuUFnm27EeFJGoEHJQgn3uleRvmTXaJgfXbt4g==}
    engines: {node: '>=0.4.0'}

  acorn@8.14.1:
    resolution: {integrity: sha512-OvQ/2pUDKmgfCg++xsTX1wGxfTaszcHVcTctW4UJB4hibJx2HXxxO5UmVgyjMa+ZDsiaf5wWLXYpRWMmBI0QHg==}
    engines: {node: '>=0.4.0'}
    hasBin: true

  ansi-escapes@4.3.2:
    resolution: {integrity: sha512-gKXj5ALrKWQLsYG9jlTRmR/xKluxHV+Z9QEwNIgCfM1/uwPMCuzVVnh5mwTd+OuBZcwSIMbqssNWRm1lE51QaQ==}
    engines: {node: '>=8'}

  ansi-regex@5.0.1:
    resolution: {integrity: sha512-quJQXlTSUGL2LH9SUXo8VwsY4soanhgo6LNSm84E1LBcE8s3O0wpdiRzyR9z/ZZJMlMWv37qOOb9pdJlMUEKFQ==}
    engines: {node: '>=8'}

  ansi-regex@6.2.2:
    resolution: {integrity: sha512-Bq3SmSpyFHaWjPk8If9yc6svM8c56dB5BAtW4Qbw5jHTwwXXcTLoRMkpDJp6VL0XzlWaCHTXrkFURMYmD0sLqg==}
    engines: {node: '>=12'}

  ansi-styles@3.2.1:
    resolution: {integrity: sha512-VT0ZI6kZRdTh8YyJw3SMbYm/u+NqfsAxEpWO0Pf9sq8/e94WxxOpPKx9FR1FlyCtOVDNOQ+8ntlqFxiRc+r5qA==}
    engines: {node: '>=4'}

  ansi-styles@4.3.0:
    resolution: {integrity: sha512-zbB9rCJAT1rbjiVDb2hqKFHNYLxgtk8NURxZ3IZwD3F6NtxbXZQCnnSi1Lkx+IDohdPlFp222wVALIheZJQSEg==}
    engines: {node: '>=8'}

  ansi-styles@5.2.0:
    resolution: {integrity: sha512-Cxwpt2SfTzTtXcfOlzGEee8O+c+MmUgGrNiBcXnuWxuFJHe6a5Hz7qwhwe5OgaSYI0IJvkLqWX1ASG+cJOkEiA==}
    engines: {node: '>=10'}

  ansi-styles@6.2.3:
    resolution: {integrity: sha512-4Dj6M28JB+oAH8kFkTLUo+a2jwOFkuqb3yucU0CANcRRUbxS0cP0nZYCGjcc3BNXwRIsUVmDGgzawme7zvJHvg==}
    engines: {node: '>=12'}

  anymatch@3.1.3:
    resolution: {integrity: sha512-KMReFUr0B4t+D+OBkjR3KYqvocp2XaSzO55UcB6mgQMd3KbcE+mWTyvVV7D/zsdEbNnV6acZUutkiHQXvTr1Rw==}
    engines: {node: '>= 8'}

  arg@4.1.3:
    resolution: {integrity: sha512-58S9QDqG0Xx27YwPSt9fJxivjYl432YCwfDMfZ+71RAqUrZef7LrKQZ3LHLOwCS4FLNBplP533Zx895SeOCHvA==}

  argparse@1.0.10:
    resolution: {integrity: sha512-o5Roy6tNG4SL/FOkCAN6RzjiakZS25RLYFrcMttJqbdd8BWrnA+fGz57iN5Pb06pvBGvl5gQ0B48dJlslXvoTg==}

  argparse@2.0.1:
    resolution: {integrity: sha512-8+9WqebbFzpX9OR+Wa6O29asIogeRMzcGtAINdpMHHyAg10f05aSFVBbcEqGf/PXw1EjAZ+q2/bEBg3DvurK3Q==}

  array-buffer-byte-length@1.0.2:
    resolution: {integrity: sha512-LHE+8BuR7RYGDKvnrmcuSq3tDcKv9OFEXQt/HpbZhY7V6h0zlUXutnAD82GiFx9rdieCMjkvtcsPqBwgUl1Iiw==}
    engines: {node: '>= 0.4'}

  arraybuffer.prototype.slice@1.0.4:
    resolution: {integrity: sha512-BNoCY6SXXPQ7gF2opIP4GBE+Xw7U+pHMYKuzjgCN3GwiaIR09UUeKfheyIry77QtrCBlC0KK0q5/TER/tYh3PQ==}
    engines: {node: '>= 0.4'}

  asn1js@3.0.6:
    resolution: {integrity: sha512-UOCGPYbl0tv8+006qks/dTgV9ajs97X2p0FAbyS2iyCRrmLSRolDaHdp+v/CLgnzHc3fVB+CwYiUmei7ndFcgA==}
    engines: {node: '>=12.0.0'}

  assertion-error@2.0.1:
    resolution: {integrity: sha512-Izi8RQcffqCeNVgFigKli1ssklIbpHnCYc6AknXGYoB6grJqyeby7jv12JUQgmTAnIDnbck1uxksT4dzN3PWBA==}
    engines: {node: '>=12'}

  async-function@1.0.0:
    resolution: {integrity: sha512-hsU18Ae8CDTR6Kgu9DYf0EbCr/a5iGL0rytQDobUcdpYOKokk8LEjVphnXkDkgpi0wYVsqrXuP0bZxJaTqdgoA==}
    engines: {node: '>= 0.4'}

  available-typed-arrays@1.0.7:
    resolution: {integrity: sha512-wvUjBtSGN7+7SjNpq/9M2Tg350UZD3q62IFZLbRAR1bSMlCo1ZaeW+BJ+D090e4hIIZLBcTDWe4Mh4jvUDajzQ==}
    engines: {node: '>= 0.4'}

  babel-jest@30.2.0:
    resolution: {integrity: sha512-0YiBEOxWqKkSQWL9nNGGEgndoeL0ZpWrbLMNL5u/Kaxrli3Eaxlt3ZtIDktEvXt4L/R9r3ODr2zKwGM/2BjxVw==}
    engines: {node: ^18.14.0 || ^20.0.0 || ^22.0.0 || >=24.0.0}
    peerDependencies:
      '@babel/core': ^7.11.0 || ^8.0.0-0

  babel-plugin-istanbul@7.0.1:
    resolution: {integrity: sha512-D8Z6Qm8jCvVXtIRkBnqNHX0zJ37rQcFJ9u8WOS6tkYOsRdHBzypCstaxWiu5ZIlqQtviRYbgnRLSoCEvjqcqbA==}
    engines: {node: '>=12'}

  babel-plugin-jest-hoist@30.2.0:
    resolution: {integrity: sha512-ftzhzSGMUnOzcCXd6WHdBGMyuwy15Wnn0iyyWGKgBDLxf9/s5ABuraCSpBX2uG0jUg4rqJnxsLc5+oYBqoxVaA==}
    engines: {node: ^18.14.0 || ^20.0.0 || ^22.0.0 || >=24.0.0}

  babel-preset-current-node-syntax@1.2.0:
    resolution: {integrity: sha512-E/VlAEzRrsLEb2+dv8yp3bo4scof3l9nR4lrld+Iy5NyVqgVYUJnDAmunkhPMisRI32Qc4iRiz425d8vM++2fg==}
    peerDependencies:
      '@babel/core': ^7.0.0 || ^8.0.0-0

  babel-preset-jest@30.2.0:
    resolution: {integrity: sha512-US4Z3NOieAQumwFnYdUWKvUKh8+YSnS/gB3t6YBiz0bskpu7Pine8pPCheNxlPEW4wnUkma2a94YuW2q3guvCQ==}
    engines: {node: ^18.14.0 || ^20.0.0 || ^22.0.0 || >=24.0.0}
    peerDependencies:
      '@babel/core': ^7.11.0 || ^8.0.0-beta.1

  balanced-match@1.0.2:
    resolution: {integrity: sha512-3oSeUO0TMV67hN1AmbXsK4yaqU7tjiHlbxRDZOpH0KW9+CeX4bRAaX0Anxt0tx2MrpRpWwQaPwIlISEJhYU5Pw==}

  baseline-browser-mapping@2.9.6:
    resolution: {integrity: sha512-v9BVVpOTLB59C9E7aSnmIF8h7qRsFpx+A2nugVMTszEOMcfjlZMsXRm4LF23I3Z9AJxc8ANpIvzbzONoX9VJlg==}
    hasBin: true

  bip39@3.1.0:
    resolution: {integrity: sha512-c9kiwdk45Do5GL0vJMe7tS95VjCii65mYAH7DfWl3uW8AVzXKQVUm64i3hzVybBDMp9r7j9iNxR85+ul8MdN/A==}

  brace-expansion@1.1.11:
    resolution: {integrity: sha512-iCuPHDFgrHX7H2vEI/5xpz07zSHB00TpugqhmYtVmMO6518mCuRMoOYFldEBl0g187ufozdaHgWKcYFb61qGiA==}

  brace-expansion@2.0.1:
    resolution: {integrity: sha512-XnAIvQ8eM+kC6aULx6wuQiwVsnzsi9d3WxzV3FpWTGA19F621kwdbsAcFKXgKUHZWsy+mY6iL1sHTxWEFCytDA==}

  braces@3.0.3:
    resolution: {integrity: sha512-yQbXgO/OSZVD2IsiLlro+7Hf6Q18EJrKSEsdoMzKePKXct3gvD8oLcOQdIzGupr5Fj+EDe8gO/lxc1BzfMpxvA==}
    engines: {node: '>=8'}

  browserslist@4.28.1:
    resolution: {integrity: sha512-ZC5Bd0LgJXgwGqUknZY/vkUQ04r8NXnJZ3yYi4vDmSiZmC/pdSN0NbNRPxZpbtO4uAfDUAFffO8IZoM3Gj8IkA==}
    engines: {node: ^6 || ^7 || ^8 || ^9 || ^10 || ^11 || ^12 || >=13.7}
    hasBin: true

  bser@2.1.1:
    resolution: {integrity: sha512-gQxTNE/GAfIIrmHLUE3oJyp5FO6HRBfhjnw4/wMmA63ZGDJnWBmgY/lyQBpnDUkGmAhbSe39tx2d/iTOAfglwQ==}

  buffer-from@1.1.2:
    resolution: {integrity: sha512-E+XQCRwSbaaiChtv6k6Dwgc+bx+Bs6vuKJHHl5kox/BaKbhiXzqQOwK4cO22yElGp2OCmjwVhT3HmxgyPGnJfQ==}

  call-bind-apply-helpers@1.0.2:
    resolution: {integrity: sha512-Sp1ablJ0ivDkSzjcaJdxEunN5/XvksFJ2sMBFfq6x0ryhQV/2b/KwFe21cMpmHtPOSij8K99/wSfoEuTObmuMQ==}
    engines: {node: '>= 0.4'}

  call-bind@1.0.8:
    resolution: {integrity: sha512-oKlSFMcMwpUg2ednkhQ454wfWiU/ul3CkJe/PEHcTKuiX6RpbehUiFMXu13HalGZxfUwCQzZG747YXBn1im9ww==}
    engines: {node: '>= 0.4'}

  call-bound@1.0.4:
    resolution: {integrity: sha512-+ys997U96po4Kx/ABpBCqhA9EuxJaQWDQg7295H4hBphv3IZg0boBKuwYpt4YXp6MZ5AmZQnU/tyMTlRpaSejg==}
    engines: {node: '>= 0.4'}

  callsites@3.1.0:
    resolution: {integrity: sha512-P8BjAsXvZS+VIDUI11hHCQEv74YT67YUi5JJFNWIqL235sBmjX4+qx9Muvls5ivyNENctx46xQLQ3aTuE7ssaQ==}
    engines: {node: '>=6'}

  camelcase@5.3.1:
    resolution: {integrity: sha512-L28STB170nwWS63UjtlEOE3dldQApaJXZkOI1uMFfzf3rRuPegHaHesyee+YxQ+W6SvRDQV6UrdOdRiR153wJg==}
    engines: {node: '>=6'}

  camelcase@6.3.0:
    resolution: {integrity: sha512-Gmy6FhYlCY7uOElZUSbxo2UCDH8owEk996gkbrpsgGtrJLM3J7jGxl9Ic7Qwwj4ivOE5AWZWRMecDdF7hqGjFA==}
    engines: {node: '>=10'}

  caniuse-lite@1.0.30001760:
    resolution: {integrity: sha512-7AAMPcueWELt1p3mi13HR/LHH0TJLT11cnwDJEs3xA4+CK/PLKeO9Kl1oru24htkyUKtkGCvAx4ohB0Ttry8Dw==}

  chai@6.2.1:
    resolution: {integrity: sha512-p4Z49OGG5W/WBCPSS/dH3jQ73kD6tiMmUM+bckNK6Jr5JHMG3k9bg/BvKR8lKmtVBKmOiuVaV2ws8s9oSbwysg==}
    engines: {node: '>=18'}

  chalk@2.4.2:
    resolution: {integrity: sha512-Mti+f9lpJNcwF4tWV8/OrTTtF1gZi+f8FqlyAdouralcFWFQWF2+NgCHShjkCb+IFBLq9buZwE1xckQU4peSuQ==}
    engines: {node: '>=4'}

  chalk@4.1.2:
    resolution: {integrity: sha512-oKnbhFyRIXpUuez8iBMmyEa4nbj4IOQyuhc/wy9kY7/WVPcwIO9VA668Pu8RkO7+0G76SLROeyw9CpQ061i4mA==}
    engines: {node: '>=10'}

  char-regex@1.0.2:
    resolution: {integrity: sha512-kWWXztvZ5SBQV+eRgKFeh8q5sLuZY2+8WUIzlxWVTg+oGwY14qylx1KbKzHd8P6ZYkAg0xyIDU9JMHhyJMZ1jw==}
    engines: {node: '>=10'}

  ci-info@3.9.0:
    resolution: {integrity: sha512-NIxF55hv4nSqQswkAeiOi1r83xy8JldOFDTWiug55KBu9Jnblncd2U6ViHmYgHf01TPZS77NJBhBMKdWj9HQMQ==}
    engines: {node: '>=8'}

  ci-info@4.3.1:
    resolution: {integrity: sha512-Wdy2Igu8OcBpI2pZePZ5oWjPC38tmDVx5WKUXKwlLYkA0ozo85sLsLvkBbBn/sZaSCMFOGZJ14fvW9t5/d7kdA==}
    engines: {node: '>=8'}

  cjs-module-lexer@2.1.1:
    resolution: {integrity: sha512-+CmxIZ/L2vNcEfvNtLdU0ZQ6mbq3FZnwAP2PPTiKP+1QOoKwlKlPgb8UKV0Dds7QVaMnHm+FwSft2VB0s/SLjQ==}

  cliui@8.0.1:
    resolution: {integrity: sha512-BSeNnyus75C4//NQ9gQt1/csTXyo/8Sb+afLAkzAptFuMsod9HFokGNudZpi/oQV73hnVK+sR+5PVRMd+Dr7YQ==}
    engines: {node: '>=12'}

  co@4.6.0:
    resolution: {integrity: sha512-QVb0dM5HvG+uaxitm8wONl7jltx8dqhfU33DcqtOZcLSVIKSDDLDi7+0LbAKiyI8hD9u42m2YxXSkMGWThaecQ==}
    engines: {iojs: '>= 1.0.0', node: '>= 0.12.0'}

  collect-v8-coverage@1.0.3:
    resolution: {integrity: sha512-1L5aqIkwPfiodaMgQunkF1zRhNqifHBmtbbbxcr6yVxxBnliw4TDOW6NxpO8DJLgJ16OT+Y4ztZqP6p/FtXnAw==}

  color-convert@1.9.3:
    resolution: {integrity: sha512-QfAUtd+vFdAtFQcC8CCyYt1fYWxSqAiK2cSD6zDB8N3cpsEBAvRxp9zOGg6G/SHHJYAT88/az/IuDGALsNVbGg==}

  color-convert@2.0.1:
    resolution: {integrity: sha512-RRECPsj7iu/xb5oKYcsFHSppFNnsj/52OVTRKb4zP5onXwVF3zVmmToNcOfGC+CRDpfK/U584fMg38ZHCaElKQ==}
    engines: {node: '>=7.0.0'}

  color-name@1.1.3:
    resolution: {integrity: sha512-72fSenhMw2HZMTVHeCA9KCmpEIbzWiQsjN+BHcBbS9vr1mtt+vJjPdksIBNUmKAW8TFUDPJK5SUU3QhE9NEXDw==}

  color-name@1.1.4:
    resolution: {integrity: sha512-dOy+3AuW3a2wNbZHIuMZpTcgjGuLU/uBL/ubcZF9OXbDo8ff4O8yVp5Bf0efS8uEoYo5q4Fx7dY9OgQGXgAsQA==}

  commander@14.0.1:
    resolution: {integrity: sha512-2JkV3gUZUVrbNA+1sjBOYLsMZ5cEEl8GTFP2a4AVz5hvasAMCQ1D2l2le/cX+pV4N6ZU17zjUahLpIXRrnWL8A==}
    engines: {node: '>=20'}

  concat-map@0.0.1:
    resolution: {integrity: sha512-/Srv4dswyQNBfohGpz9o6Yb3Gz3SrUDqBH5rTuhGR7ahtlbYKnVxw2bCFMRljaA7EXHaXZ8wsHdodFvbkhKmqg==}

  convert-source-map@2.0.0:
    resolution: {integrity: sha512-Kvp459HrV2FEJ1CAsi1Ku+MY3kasH19TFykTz2xWmMeq6bk2NU3XXvfJ+Q61m0xktWwt+1HSYf3JZsTms3aRJg==}

  create-require@1.1.1:
    resolution: {integrity: sha512-dcKFX3jn0MpIaXjisoRvexIJVEKzaq7z2rZKxf+MSr9TkdmHmsU4m2lcLojrj/FHl8mk5VxMmYA+ftRkP/3oKQ==}

  cross-spawn@6.0.6:
    resolution: {integrity: sha512-VqCUuhcd1iB+dsv8gxPttb5iZh/D0iubSP21g36KXdEuf6I5JiioesUVjpCdHV9MZRUfVFlvwtIUyPfxo5trtw==}
    engines: {node: '>=4.8'}

  cross-spawn@7.0.6:
    resolution: {integrity: sha512-uV2QOWP2nWzsy2aMp8aRibhi9dlzF5Hgh5SHaB9OiTGEyDTiJJyx0uy51QXdyWbtAHNua4XJzUKca3OzKUd3vA==}
    engines: {node: '>= 8'}

  data-view-buffer@1.0.2:
    resolution: {integrity: sha512-EmKO5V3OLXh1rtK2wgXRansaK1/mtVdTUEiEI0W8RkvgT05kfxaH29PliLnpLP73yYO6142Q72QNa8Wx/A5CqQ==}
    engines: {node: '>= 0.4'}

  data-view-byte-length@1.0.2:
    resolution: {integrity: sha512-tuhGbE6CfTM9+5ANGf+oQb72Ky/0+s3xKUpHvShfiz2RxMFgFPjsXuRLBVMtvMs15awe45SRb83D6wH4ew6wlQ==}
    engines: {node: '>= 0.4'}

  data-view-byte-offset@1.0.1:
    resolution: {integrity: sha512-BS8PfmtDGnrgYdOonGZQdLZslWIeCGFP9tpan0hi1Co2Zr2NKADsvGYA8XxuG/4UWgJ6Cjtv+YJnB6MM69QGlQ==}
    engines: {node: '>= 0.4'}

  debug@4.4.3:
    resolution: {integrity: sha512-RGwwWnwQvkVfavKVt22FGLw+xYSdzARwm0ru6DhTVA3umU5hZc28V3kO4stgYryrTlLpuvgI9GiijltAjNbcqA==}
    engines: {node: '>=6.0'}
    peerDependencies:
      supports-color: '*'
    peerDependenciesMeta:
      supports-color:
        optional: true

  dedent@1.7.0:
    resolution: {integrity: sha512-HGFtf8yhuhGhqO07SV79tRp+br4MnbdjeVxotpn1QBl30pcLLCQjX5b2295ll0fv8RKDKsmWYrl05usHM9CewQ==}
    peerDependencies:
      babel-plugin-macros: ^3.1.0
    peerDependenciesMeta:
      babel-plugin-macros:
        optional: true

  deepmerge@4.3.1:
    resolution: {integrity: sha512-3sUqbMEc77XqpdNO7FRyRog+eW3ph+GYCbj+rK+uYyRMuwsVy0rMiVtPn+QJlKFvWP/1PYpapqYn0Me2knFn+A==}
    engines: {node: '>=0.10.0'}

  define-data-property@1.1.4:
    resolution: {integrity: sha512-rBMvIzlpA8v6E+SJZoo++HAYqsLrkg7MSfIinMPFhmkorw7X+dOXVJQs+QT69zGkzMyfDnIMN2Wid1+NbL3T+A==}
    engines: {node: '>= 0.4'}

  define-properties@1.2.1:
    resolution: {integrity: sha512-8QmQKqEASLd5nx0U1B1okLElbUuuttJ/AnYmRXbbbGDWh6uS208EjD4Xqq/I9wK7u0v6O08XhTWnt5XtEbR6Dg==}
    engines: {node: '>= 0.4'}

  detect-newline@3.1.0:
    resolution: {integrity: sha512-TLz+x/vEXm/Y7P7wn1EJFNLxYpUD4TgMosxY6fAVJUnJMbupHBOncxyWUG9OpTaH9EBD7uFI5LfEgmMOc54DsA==}
    engines: {node: '>=8'}

  diff-sequences@29.6.3:
    resolution: {integrity: sha512-EjePK1srD3P08o2j4f0ExnylqRs5B9tJjcp9t1krH2qRi8CCdsYfwe9JgSLurFBWwq4uOlipzfk5fHNvwFKr8Q==}
    engines: {node: ^14.15.0 || ^16.10.0 || >=18.0.0}

  diff@4.0.2:
    resolution: {integrity: sha512-58lmxKSA4BNyLz+HHMUzlOEpg09FV+ev6ZMe3vJihgdxzgcwZ8VoEEPmALCZG9LmqfVoNMMKpttIYTVG6uDY7A==}
    engines: {node: '>=0.3.1'}

  dunder-proto@1.0.1:
    resolution: {integrity: sha512-KIN/nDJBQRcXw0MLVhZE9iQHmG68qAVIBg9CqmUYjmQIhgij9U5MFvrqkUL5FbtyyzZuOeOt0zdeRe4UY7ct+A==}
    engines: {node: '>= 0.4'}

  eastasianwidth@0.2.0:
    resolution: {integrity: sha512-I88TYZWc9XiYHRQ4/3c5rjjfgkjhLyW2luGIheGERbNQ6OY7yTybanSpDXZa8y7VUP9YmDcYa+eyq4ca7iLqWA==}

  electron-to-chromium@1.5.267:
    resolution: {integrity: sha512-0Drusm6MVRXSOJpGbaSVgcQsuB4hEkMpHXaVstcPmhu5LIedxs1xNK/nIxmQIU/RPC0+1/o0AVZfBTkTNJOdUw==}

  emittery@0.13.1:
    resolution: {integrity: sha512-DeWwawk6r5yR9jFgnDKYt4sLS0LmHJJi3ZOnb5/JdbYwj3nW+FxQnHIjhBKz8YLC7oRNPVM9NQ47I3CVx34eqQ==}
    engines: {node: '>=12'}

  emoji-regex@8.0.0:
    resolution: {integrity: sha512-MSjYzcWNOA0ewAHpz0MxpYFvwg6yjy1NG3xteoqz644VCo/RPgnr1/GGt+ic3iJTzQ8Eu3TdM14SawnVUmGE6A==}

  emoji-regex@9.2.2:
    resolution: {integrity: sha512-L18DaJsXSUk2+42pv8mLs5jJT2hqFkFE4j21wOmgbUqsZ2hL72NsUU785g9RXgo3s0ZNgVl42TiHp3ZtOv/Vyg==}

  entities@4.5.0:
    resolution: {integrity: sha512-V0hjH4dGPh9Ao5p0MoRY6BVqtwCjhz6vI5LT8AJ55H+4g9/4vbHx1I54fS0XuclLhDHArPQCiMjDxjaL8fPxhw==}
    engines: {node: '>=0.12'}

  error-ex@1.3.2:
    resolution: {integrity: sha512-7dFHNmqeFSEt2ZBsCriorKnn3Z2pj+fd9kmI6QoWw4//DL+icEBfc0U7qJCisqrTsKTjw4fNFy2pW9OqStD84g==}

  es-abstract@1.23.9:
    resolution: {integrity: sha512-py07lI0wjxAC/DcfK1S6G7iANonniZwTISvdPzk9hzeH0IZIshbuuFxLIU96OyF89Yb9hiqWn8M/bY83KY5vzA==}
    engines: {node: '>= 0.4'}

  es-define-property@1.0.1:
    resolution: {integrity: sha512-e3nRfgfUZ4rNGL232gUgX06QNyyez04KdjFrF+LTRoOXmrOgFKDg4BCdsjW8EnT69eqdYGmRpJwiPVYNrCaW3g==}
    engines: {node: '>= 0.4'}

  es-errors@1.3.0:
    resolution: {integrity: sha512-Zf5H2Kxt2xjTvbJvP2ZWLEICxA6j+hAmMzIlypy4xcBg1vKVnx89Wy0GbS+kf5cwCVFFzdCFh2XSCFNULS6csw==}
    engines: {node: '>= 0.4'}

  es-module-lexer@1.7.0:
    resolution: {integrity: sha512-jEQoCwk8hyb2AZziIOLhDqpm5+2ww5uIE6lkO/6jcOCusfk6LhMHpXXfBLXTZ7Ydyt0j4VoUQv6uGNYbdW+kBA==}

  es-object-atoms@1.1.1:
    resolution: {integrity: sha512-FGgH2h8zKNim9ljj7dankFPcICIK9Cp5bm+c2gQSYePhpaG5+esrLODihIorn+Pe6FGJzWhXQotPv73jTaldXA==}
    engines: {node: '>= 0.4'}

  es-set-tostringtag@2.1.0:
    resolution: {integrity: sha512-j6vWzfrGVfyXxge+O0x5sh6cvxAog0a/4Rdd2K36zCMV5eJ+/+tOAngRO8cODMNWbVRdVlmGZQL2YS3yR8bIUA==}
    engines: {node: '>= 0.4'}

  es-to-primitive@1.3.0:
    resolution: {integrity: sha512-w+5mJ3GuFL+NjVtJlvydShqE1eN3h3PbI7/5LAsYJP/2qtuMXjfL2LpHSRqo4b4eSF5K/DH1JXKUAHSB2UW50g==}
    engines: {node: '>= 0.4'}

  esbuild@0.25.12:
    resolution: {integrity: sha512-bbPBYYrtZbkt6Os6FiTLCTFxvq4tt3JKall1vRwshA3fdVztsLAatFaZobhkBC8/BrPetoa0oksYoKXoG4ryJg==}
    engines: {node: '>=18'}
    hasBin: true

  escalade@3.2.0:
    resolution: {integrity: sha512-WUj2qlxaQtO4g6Pq5c29GTcWGDyd8itL8zTlipgECz3JesAiiOKotd8JU6otB3PACgG6xkJUyVhboMS+bje/jA==}
    engines: {node: '>=6'}

  escape-string-regexp@1.0.5:
    resolution: {integrity: sha512-vbRorB5FUQWvla16U8R/qgaFIya2qGzwDrNmCZuYKrbdSUMG6I1ZCGQRefkRVhuOkIGVne7BQ35DSfo1qvJqFg==}
    engines: {node: '>=0.8.0'}

  escape-string-regexp@2.0.0:
    resolution: {integrity: sha512-UpzcLCXolUWcNu5HtVMHYdXJjArjsF9C0aNnquZYY4uW/Vu0miy5YoWvbV345HauVvcAUnpRuhMMcqTcGOY2+w==}
    engines: {node: '>=8'}

  esprima@4.0.1:
    resolution: {integrity: sha512-eGuFFw7Upda+g4p+QHvnW0RyTX/SVeJBDM/gCtMARO0cLuT2HcEKnTPvhjV6aGeqrCB/sbNop0Kszm0jsaWU4A==}
    engines: {node: '>=4'}
    hasBin: true

  estree-walker@3.0.3:
    resolution: {integrity: sha512-7RUKfXgSMMkzt6ZuXmqapOurLGPPfgj6l9uRZ7lRGolvk0y2yocc35LdcxKC5PQZdn2DMqioAQ2NoWcrTKmm6g==}

  execa@5.1.1:
    resolution: {integrity: sha512-8uSpZZocAZRBAPIEINJj3Lo9HyGitllczc27Eh5YYojjMFMn8yHMDMaUHE2Jqfq05D/wucwI4JGURyXt1vchyg==}
    engines: {node: '>=10'}

  exit-x@0.2.2:
    resolution: {integrity: sha512-+I6B/IkJc1o/2tiURyz/ivu/O0nKNEArIUB5O7zBrlDVJr22SCLH3xTeEry428LvFhRzIA1g8izguxJ/gbNcVQ==}
    engines: {node: '>= 0.8.0'}

  expect-type@1.3.0:
    resolution: {integrity: sha512-knvyeauYhqjOYvQ66MznSMs83wmHrCycNEN6Ao+2AeYEfxUIkuiVxdEa1qlGEPK+We3n0THiDciYSsCcgW/DoA==}
    engines: {node: '>=12.0.0'}

  expect@29.7.0:
    resolution: {integrity: sha512-2Zks0hf1VLFYI1kbh0I5jP3KHHyCHpkfyHBzsSXRFgl/Bg9mWYfMW8oD+PdMPlEwy5HNsR9JutYy6pMeOh61nw==}
    engines: {node: ^14.15.0 || ^16.10.0 || >=18.0.0}

  expect@30.2.0:
    resolution: {integrity: sha512-u/feCi0GPsI+988gU2FLcsHyAHTU0MX1Wg68NhAnN7z/+C5wqG+CY8J53N9ioe8RXgaoz0nBR/TYMf3AycUuPw==}
    engines: {node: ^18.14.0 || ^20.0.0 || ^22.0.0 || >=24.0.0}

  fast-json-stable-stringify@2.1.0:
    resolution: {integrity: sha512-lhd/wF+Lk98HZoTCtlVraHtfh5XYijIjalXck7saUtuanSDyLMxnHhSXEDJqHxD7msR8D0uCmqlkwjCV8xvwHw==}

  fb-watchman@2.0.2:
    resolution: {integrity: sha512-p5161BqbuCaSnB8jIbzQHOlpgsPmK5rJVDfDKO91Axs5NC1uu3HRQm6wt9cd9/+GtQQIO53JdGXXoyDpTAsgYA==}

  fdir@6.5.0:
    resolution: {integrity: sha512-tIbYtZbucOs0BRGqPJkshJUYdL+SDH7dVM8gjy+ERp3WAUjLEFJE+02kanyHtwjWOnwrKYBiwAmM0p4kLJAnXg==}
    engines: {node: '>=12.0.0'}
    peerDependencies:
      picomatch: ^3 || ^4
    peerDependenciesMeta:
      picomatch:
        optional: true

  fill-range@7.1.1:
    resolution: {integrity: sha512-YsGpe3WHLK8ZYi4tWDg2Jy3ebRz2rXowDxnld4bkQB00cc/1Zw9AWnC0i9ztDJitivtQvaI9KaLyKrc+hBW0yg==}
    engines: {node: '>=8'}

  find-up@4.1.0:
    resolution: {integrity: sha512-PpOwAdQ/YlXQ2vj8a3h8IipDuYRi3wceVQQGYWxNINccq40Anw7BlsEXCMbt1Zt+OLA6Fq9suIpIWD0OsnISlw==}
    engines: {node: '>=8'}

  for-each@0.3.5:
    resolution: {integrity: sha512-dKx12eRCVIzqCxFGplyFKJMPvLEWgmNtUrpTiJIR5u97zEhRG8ySrtboPHZXx7daLxQVrl643cTzbab2tkQjxg==}
    engines: {node: '>= 0.4'}

  foreground-child@3.3.1:
    resolution: {integrity: sha512-gIXjKqtFuWEgzFRJA9WCQeSJLZDjgJUOMCMzxtvFq/37KojM1BFGufqsCy0r4qSQmYLsZYMeyRqzIWOMup03sw==}
    engines: {node: '>=14'}

  fs.realpath@1.0.0:
    resolution: {integrity: sha512-OO0pH2lK6a0hZnAdau5ItzHPI6pUlvI7jMVnxUQRtw4owF2wk8lOSabtGDCTP4Ggrg2MbGnWO9X8K1t4+fGMDw==}

  fsevents@2.3.3:
    resolution: {integrity: sha512-5xoDfX+fL7faATnagmWPpbFtwh/R77WmMMqqHGS65C3vvB0YHrgF+B1YmZ3441tMj5n63k0212XNoJwzlhffQw==}
    engines: {node: ^8.16.0 || ^10.6.0 || >=11.0.0}
    os: [darwin]

  function-bind@1.1.2:
    resolution: {integrity: sha512-7XHNxH7qX9xG5mIwxkhumTox/MIRNcOgDrxWsMt2pAr23WHp6MrRlN7FBSFpCpr+oVO0F744iUgR82nJMfG2SA==}

  function.prototype.name@1.1.8:
    resolution: {integrity: sha512-e5iwyodOHhbMr/yNrc7fDYG4qlbIvI5gajyzPnb5TCwyhjApznQh1BMFou9b30SevY43gCJKXycoCBjMbsuW0Q==}
    engines: {node: '>= 0.4'}

  functions-have-names@1.2.3:
    resolution: {integrity: sha512-xckBUXyTIqT97tq2x2AMb+g163b5JFysYk0x4qxNFwbfQkmNZoiRHb6sPzI9/QV33WeuvVYBUIiD4NzNIyqaRQ==}

  gensync@1.0.0-beta.2:
    resolution: {integrity: sha512-3hN7NaskYvMDLQY55gnW3NQ+mesEAepTqlg+VEbj7zzqEMBVNhzcGYYeqFo/TlYz6eQiFcp1HcsCZO+nGgS8zg==}
    engines: {node: '>=6.9.0'}

  get-caller-file@2.0.5:
    resolution: {integrity: sha512-DyFP3BM/3YHTQOCUL/w0OZHR0lpKeGrxotcHWcqNEdnltqFwXVfhEBQ94eIo34AfQpo0rGki4cyIiftY06h2Fg==}
    engines: {node: 6.* || 8.* || >= 10.*}

  get-intrinsic@1.3.0:
    resolution: {integrity: sha512-9fSjSaos/fRIVIp+xSJlE6lfwhES7LNtKaCBIamHsjr2na1BiABJPo0mOjjz8GJDURarmCPGqaiVg5mfjb98CQ==}
    engines: {node: '>= 0.4'}

  get-package-type@0.1.0:
    resolution: {integrity: sha512-pjzuKtY64GYfWizNAJ0fr9VqttZkNiK2iS430LtIHzjBEr6bX8Am2zm4sW4Ro5wjWW5cAlRL1qAMTcXbjNAO2Q==}
    engines: {node: '>=8.0.0'}

  get-proto@1.0.1:
    resolution: {integrity: sha512-sTSfBjoXBp89JvIKIefqw7U2CCebsc74kiY6awiGogKtoSGbgjYE/G/+l9sF3MWFPNc9IcoOC4ODfKHfxFmp0g==}
    engines: {node: '>= 0.4'}

  get-stream@6.0.1:
    resolution: {integrity: sha512-ts6Wi+2j3jQjqi70w5AlN8DFnkSwC+MqmxEzdEALB2qXZYV3X/b1CTfgPLGJNMeAWxdPfU8FO1ms3NUfaHCPYg==}
    engines: {node: '>=10'}

  get-symbol-description@1.1.0:
    resolution: {integrity: sha512-w9UMqWwJxHNOvoNzSJ2oPF5wvYcvP7jUvYzhp67yEhTi17ZDBBC1z9pTdGuzjD+EFIqLSYRweZjqfiPzQ06Ebg==}
    engines: {node: '>= 0.4'}

  glob@10.5.0:
    resolution: {integrity: sha512-DfXN8DfhJ7NH3Oe7cFmu3NCu1wKbkReJ8TorzSAFbSKrlNaQSKfIzqYqVY8zlbs2NLBbWpRiU52GX2PbaBVNkg==}
    hasBin: true

  glob@7.2.3:
    resolution: {integrity: sha512-nFR0zLpU2YCaRxwoCJvL6UvCH2JFyFVIvwTLsIf21AuHlMskA1hhTdk+LlYJtOlYt9v6dvszD2BGRqBL+iQK9Q==}
    deprecated: Glob versions prior to v9 are no longer supported

  globalthis@1.0.4:
    resolution: {integrity: sha512-DpLKbNU4WylpxJykQujfCcwYWiV/Jhm50Goo0wrVILAv5jOr9d+H+UR3PhSCD2rCCEIg0uc+G+muBTwD54JhDQ==}
    engines: {node: '>= 0.4'}

  gopd@1.2.0:
    resolution: {integrity: sha512-ZUKRh6/kUFoAiTAtTYPZJ3hw9wNxx+BIBOijnlG9PnrJsCcSjs1wyyD6vJpaYtgnzDrKYRSqf3OO6Rfa93xsRg==}
    engines: {node: '>= 0.4'}

  graceful-fs@4.2.11:
    resolution: {integrity: sha512-RbJ5/jmFcNNCcDV5o9eTnBLJ/HszWV0P73bc+Ff4nS/rJj+YaS6IGyiOL0VoBYX+l1Wrl3k63h/KrH+nhJ0XvQ==}

  has-bigints@1.1.0:
    resolution: {integrity: sha512-R3pbpkcIqv2Pm3dUwgjclDRVmWpTJW2DcMzcIhEXEx1oh/CEMObMm3KLmRJOdvhM7o4uQBnwr8pzRK2sJWIqfg==}
    engines: {node: '>= 0.4'}

  has-flag@3.0.0:
    resolution: {integrity: sha512-sKJf1+ceQBr4SMkvQnBDNDtf4TXpVhVGateu0t918bl30FnbE2m4vNLX+VWe/dpjlb+HugGYzW7uQXH98HPEYw==}
    engines: {node: '>=4'}

  has-flag@4.0.0:
    resolution: {integrity: sha512-EykJT/Q1KjTWctppgIAgfSO0tKVuZUjhgMr17kqTumMl6Afv3EISleU7qZUzoXDFTAHTDC4NOoG/ZxU3EvlMPQ==}
    engines: {node: '>=8'}

  has-property-descriptors@1.0.2:
    resolution: {integrity: sha512-55JNKuIW+vq4Ke1BjOTjM2YctQIvCT7GFzHwmfZPGo5wnrgkid0YQtnAleFSqumZm4az3n2BS+erby5ipJdgrg==}

  has-proto@1.2.0:
    resolution: {integrity: sha512-KIL7eQPfHQRC8+XluaIw7BHUwwqL19bQn4hzNgdr+1wXoU0KKj6rufu47lhY7KbJR2C6T6+PfyN0Ea7wkSS+qQ==}
    engines: {node: '>= 0.4'}

  has-symbols@1.1.0:
    resolution: {integrity: sha512-1cDNdwJ2Jaohmb3sg4OmKaMBwuC48sYni5HUw2DvsC8LjGTLK9h+eb1X6RyuOHe4hT0ULCW68iomhjUoKUqlPQ==}
    engines: {node: '>= 0.4'}

  has-tostringtag@1.0.2:
    resolution: {integrity: sha512-NqADB8VjPFLM2V0VvHUewwwsw0ZWBaIdgo+ieHtK3hasLz4qeCRjYcqfB6AQrBggRKppKF8L52/VqdVsO47Dlw==}
    engines: {node: '>= 0.4'}

  hasown@2.0.2:
    resolution: {integrity: sha512-0hJU9SCPvmMzIBdZFqNPXWa6dqh7WdH0cII9y+CyS8rG3nL48Bclra9HmKhVVUHyPWNH5Y7xDwAB7bfgSjkUMQ==}
    engines: {node: '>= 0.4'}

  hosted-git-info@2.8.9:
    resolution: {integrity: sha512-mxIDAb9Lsm6DoOJ7xH+5+X4y1LU/4Hi50L9C5sIswK3JzULS4bwk1FvjdBgvYR4bzT4tuUQiC15FE2f5HbLvYw==}

  html-escaper@2.0.2:
    resolution: {integrity: sha512-H2iMtd0I4Mt5eYiapRdIDjp+XzelXQ0tFE4JS7YFwFevXXMmOp9myNrUvCg0D6ws8iqkRPBfKHgbwig1SmlLfg==}

  human-signals@2.1.0:
    resolution: {integrity: sha512-B4FFZ6q/T2jhhksgkbEW3HBvWIfDW85snkQgawt07S7J5QXTk6BkNV+0yAeZrM5QpMAdYlocGoljn0sJ/WQkFw==}
    engines: {node: '>=10.17.0'}

  import-local@3.2.0:
    resolution: {integrity: sha512-2SPlun1JUPWoM6t3F0dw0FkCF/jWY8kttcY4f599GLTSjh2OCuuhdTkJQsEcZzBqbXZGKMK2OqW1oZsjtf/gQA==}
    engines: {node: '>=8'}
    hasBin: true

  imurmurhash@0.1.4:
    resolution: {integrity: sha512-JmXMZ6wuvDmLiHEml9ykzqO6lwFbof0GG4IkcGaENdCRDDmMVnny7s5HsIgHCbaq0w2MyPhDqkhTUgS2LU2PHA==}
    engines: {node: '>=0.8.19'}

  inflight@1.0.6:
    resolution: {integrity: sha512-k92I/b08q4wvFscXCLvqfsHCrjrF7yiXsQuIVvVE7N82W3+aqpzuUdBbfhWcy/FZR3/4IgflMgKLOsvPDrGCJA==}
    deprecated: This module is not supported, and leaks memory. Do not use it. Check out lru-cache if you want a good and tested way to coalesce async requests by a key value, which is much more comprehensive and powerful.

  inherits@2.0.4:
    resolution: {integrity: sha512-k/vGaX4/Yla3WzyMCvTQOXYeIHvqOKtnqBduzTHpzpQZzAskKMhZ2K+EnBiSM9zGSoIFeMpXKxa4dYeZIQqewQ==}

  internal-slot@1.1.0:
    resolution: {integrity: sha512-4gd7VpWNQNB4UKKCFFVcp1AVv+FMOgs9NKzjHKusc8jTMhd5eL1NqQqOpE0KzMds804/yHlglp3uxgluOqAPLw==}
    engines: {node: '>= 0.4'}

  is-array-buffer@3.0.5:
    resolution: {integrity: sha512-DDfANUiiG2wC1qawP66qlTugJeL5HyzMpfr8lLK+jMQirGzNod0B12cFB/9q838Ru27sBwfw78/rdoU7RERz6A==}
    engines: {node: '>= 0.4'}

  is-arrayish@0.2.1:
    resolution: {integrity: sha512-zz06S8t0ozoDXMG+ube26zeCTNXcKIPJZJi8hBrF4idCLms4CG9QtK7qBl1boi5ODzFpjswb5JPmHCbMpjaYzg==}

  is-async-function@2.1.1:
    resolution: {integrity: sha512-9dgM/cZBnNvjzaMYHVoxxfPj2QXt22Ev7SuuPrs+xav0ukGB0S6d4ydZdEiM48kLx5kDV+QBPrpVnFyefL8kkQ==}
    engines: {node: '>= 0.4'}

  is-bigint@1.1.0:
    resolution: {integrity: sha512-n4ZT37wG78iz03xPRKJrHTdZbe3IicyucEtdRsV5yglwc3GyUfbAfpSeD0FJ41NbUNSt5wbhqfp1fS+BgnvDFQ==}
    engines: {node: '>= 0.4'}

  is-boolean-object@1.2.2:
    resolution: {integrity: sha512-wa56o2/ElJMYqjCjGkXri7it5FbebW5usLw/nPmCMs5DeZ7eziSYZhSmPRn0txqeW4LnAmQQU7FgqLpsEFKM4A==}
    engines: {node: '>= 0.4'}

  is-callable@1.2.7:
    resolution: {integrity: sha512-1BC0BVFhS/p0qtw6enp8e+8OD0UrK0oFLztSjNzhcKA3WDuJxxAPXzPuPtKkjEY9UUoEWlX/8fgKeu2S8i9JTA==}
    engines: {node: '>= 0.4'}

  is-core-module@2.16.1:
    resolution: {integrity: sha512-UfoeMA6fIJ8wTYFEUjelnaGI67v6+N7qXJEvQuIGa99l4xsCruSYOVSQ0uPANn4dAzm8lkYPaKLrrijLq7x23w==}
    engines: {node: '>= 0.4'}

  is-data-view@1.0.2:
    resolution: {integrity: sha512-RKtWF8pGmS87i2D6gqQu/l7EYRlVdfzemCJN/P3UOs//x1QE7mfhvzHIApBTRf7axvT6DMGwSwBXYCT0nfB9xw==}
    engines: {node: '>= 0.4'}

  is-date-object@1.1.0:
    resolution: {integrity: sha512-PwwhEakHVKTdRNVOw+/Gyh0+MzlCl4R6qKvkhuvLtPMggI1WAHt9sOwZxQLSGpUaDnrdyDsomoRgNnCfKNSXXg==}
    engines: {node: '>= 0.4'}

  is-finalizationregistry@1.1.1:
    resolution: {integrity: sha512-1pC6N8qWJbWoPtEjgcL2xyhQOP491EQjeUo3qTKcmV8YSDDJrOepfG8pcC7h/QgnQHYSv0mJ3Z/ZWxmatVrysg==}
    engines: {node: '>= 0.4'}

  is-fullwidth-code-point@3.0.0:
    resolution: {integrity: sha512-zymm5+u+sCsSWyD9qNaejV3DFvhCKclKdizYaJUuHA83RLjb7nSuGnddCHGv0hk+KY7BMAlsWeK4Ueg6EV6XQg==}
    engines: {node: '>=8'}

  is-generator-fn@2.1.0:
    resolution: {integrity: sha512-cTIB4yPYL/Grw0EaSzASzg6bBy9gqCofvWN8okThAYIxKJZC+udlRAmGbM0XLeniEJSs8uEgHPGuHSe1XsOLSQ==}
    engines: {node: '>=6'}

  is-generator-function@1.1.0:
    resolution: {integrity: sha512-nPUB5km40q9e8UfN/Zc24eLlzdSf9OfKByBw9CIdw4H1giPMeA0OIJvbchsCu4npfI2QcMVBsGEBHKZ7wLTWmQ==}
    engines: {node: '>= 0.4'}

  is-map@2.0.3:
    resolution: {integrity: sha512-1Qed0/Hr2m+YqxnM09CjA2d/i6YZNfF6R2oRAOj36eUdS6qIV/huPJNSEpKbupewFs+ZsJlxsjjPbc0/afW6Lw==}
    engines: {node: '>= 0.4'}

  is-number-object@1.1.1:
    resolution: {integrity: sha512-lZhclumE1G6VYD8VHe35wFaIif+CTy5SJIi5+3y4psDgWu4wPDoBhF8NxUOinEc7pHgiTsT6MaBb92rKhhD+Xw==}
    engines: {node: '>= 0.4'}

  is-number@7.0.0:
    resolution: {integrity: sha512-41Cifkg6e8TylSpdtTpeLVMqvSBEVzTttHvERD741+pnZ8ANv0004MRL43QKPDlK9cGvNp6NZWZUBlbGXYxxng==}
    engines: {node: '>=0.12.0'}

  is-regex@1.2.1:
    resolution: {integrity: sha512-MjYsKHO5O7mCsmRGxWcLWheFqN9DJ/2TmngvjKXihe6efViPqc274+Fx/4fYj/r03+ESvBdTXK0V6tA3rgez1g==}
    engines: {node: '>= 0.4'}

  is-set@2.0.3:
    resolution: {integrity: sha512-iPAjerrse27/ygGLxw+EBR9agv9Y6uLeYVJMu+QNCoouJ1/1ri0mGrcWpfCqFZuzzx3WjtwxG098X+n4OuRkPg==}
    engines: {node: '>= 0.4'}

  is-shared-array-buffer@1.0.4:
    resolution: {integrity: sha512-ISWac8drv4ZGfwKl5slpHG9OwPNty4jOWPRIhBpxOoD+hqITiwuipOQ2bNthAzwA3B4fIjO4Nln74N0S9byq8A==}
    engines: {node: '>= 0.4'}

  is-stream@2.0.1:
    resolution: {integrity: sha512-hFoiJiTl63nn+kstHGBtewWSKnQLpyb155KHheA1l39uvtO9nWIop1p3udqPcUd/xbF1VLMO4n7OI6p7RbngDg==}
    engines: {node: '>=8'}

  is-string@1.1.1:
    resolution: {integrity: sha512-BtEeSsoaQjlSPBemMQIrY1MY0uM6vnS1g5fmufYOtnxLGUZM2178PKbhsk7Ffv58IX+ZtcvoGwccYsh0PglkAA==}
    engines: {node: '>= 0.4'}

  is-symbol@1.1.1:
    resolution: {integrity: sha512-9gGx6GTtCQM73BgmHQXfDmLtfjjTUDSyoxTCbp5WtoixAhfgsDirWIcVQ/IHpvI5Vgd5i/J5F7B9cN/WlVbC/w==}
    engines: {node: '>= 0.4'}

  is-typed-array@1.1.15:
    resolution: {integrity: sha512-p3EcsicXjit7SaskXHs1hA91QxgTw46Fv6EFKKGS5DRFLD8yKnohjF3hxoju94b/OcMZoQukzpPpBE9uLVKzgQ==}
    engines: {node: '>= 0.4'}

  is-weakmap@2.0.2:
    resolution: {integrity: sha512-K5pXYOm9wqY1RgjpL3YTkF39tni1XajUIkawTLUo9EZEVUFga5gSQJF8nNS7ZwJQ02y+1YCNYcMh+HIf1ZqE+w==}
    engines: {node: '>= 0.4'}

  is-weakref@1.1.1:
    resolution: {integrity: sha512-6i9mGWSlqzNMEqpCp93KwRS1uUOodk2OJ6b+sq7ZPDSy2WuI5NFIxp/254TytR8ftefexkWn5xNiHUNpPOfSew==}
    engines: {node: '>= 0.4'}

  is-weakset@2.0.4:
    resolution: {integrity: sha512-mfcwb6IzQyOKTs84CQMrOwW4gQcaTOAWJ0zzJCl2WSPDrWk/OzDaImWFH3djXhb24g4eudZfLRozAvPGw4d9hQ==}
    engines: {node: '>= 0.4'}

  isarray@2.0.5:
    resolution: {integrity: sha512-xHjhDr3cNBK0BzdUJSPXZntQUx/mwMS5Rw4A7lPJ90XGAO6ISP/ePDNuo0vhqOZU+UD5JoodwCAAoZQd3FeAKw==}

  isexe@2.0.0:
    resolution: {integrity: sha512-RHxMLp9lnKHGHRng9QFhRCMbYAcVpn69smSGcq3f36xjgVVWThj4qqLbTLlq7Ssj8B+fIQ1EuCEGI2lKsyQeIw==}

  istanbul-lib-coverage@3.2.2:
    resolution: {integrity: sha512-O8dpsF+r0WV/8MNRKfnmrtCWhuKjxrq2w+jpzBL5UZKTi2LeVWnWOmWRxFlesJONmc+wLAGvKQZEOanko0LFTg==}
    engines: {node: '>=8'}

  istanbul-lib-instrument@6.0.3:
    resolution: {integrity: sha512-Vtgk7L/R2JHyyGW07spoFlB8/lpjiOLTjMdms6AFMraYt3BaJauod/NGrfnVG/y4Ix1JEuMRPDPEj2ua+zz1/Q==}
    engines: {node: '>=10'}

  istanbul-lib-report@3.0.1:
    resolution: {integrity: sha512-GCfE1mtsHGOELCU8e/Z7YWzpmybrx/+dSTfLrvY8qRmaY6zXTKWn6WQIjaAFw069icm6GVMNkgu0NzI4iPZUNw==}
    engines: {node: '>=10'}

  istanbul-lib-source-maps@5.0.6:
    resolution: {integrity: sha512-yg2d+Em4KizZC5niWhQaIomgf5WlL4vOOjZ5xGCmF8SnPE/mDWWXgvRExdcpCgh9lLRRa1/fSYp2ymmbJ1pI+A==}
    engines: {node: '>=10'}

  istanbul-reports@3.2.0:
    resolution: {integrity: sha512-HGYWWS/ehqTV3xN10i23tkPkpH46MLCIMFNCaaKNavAXTF1RkqxawEPtnjnGZ6XKSInBKkiOA5BKS+aZiY3AvA==}
    engines: {node: '>=8'}

  jackspeak@3.4.3:
    resolution: {integrity: sha512-OGlZQpz2yfahA/Rd1Y8Cd9SIEsqvXkLVoSw/cgwhnhFMDbsQFeZYoJJ7bIZBS9BcamUW96asq/npPWugM+RQBw==}

  jest-changed-files@30.2.0:
    resolution: {integrity: sha512-L8lR1ChrRnSdfeOvTrwZMlnWV8G/LLjQ0nG9MBclwWZidA2N5FviRki0Bvh20WRMOX31/JYvzdqTJrk5oBdydQ==}
    engines: {node: ^18.14.0 || ^20.0.0 || ^22.0.0 || >=24.0.0}

  jest-circus@30.2.0:
    resolution: {integrity: sha512-Fh0096NC3ZkFx05EP2OXCxJAREVxj1BcW/i6EWqqymcgYKWjyyDpral3fMxVcHXg6oZM7iULer9wGRFvfpl+Tg==}
    engines: {node: ^18.14.0 || ^20.0.0 || ^22.0.0 || >=24.0.0}

  jest-cli@30.2.0:
    resolution: {integrity: sha512-Os9ukIvADX/A9sLt6Zse3+nmHtHaE6hqOsjQtNiugFTbKRHYIYtZXNGNK9NChseXy7djFPjndX1tL0sCTlfpAA==}
    engines: {node: ^18.14.0 || ^20.0.0 || ^22.0.0 || >=24.0.0}
    hasBin: true
    peerDependencies:
      node-notifier: ^8.0.1 || ^9.0.0 || ^10.0.0
    peerDependenciesMeta:
      node-notifier:
        optional: true

  jest-config@30.2.0:
    resolution: {integrity: sha512-g4WkyzFQVWHtu6uqGmQR4CQxz/CH3yDSlhzXMWzNjDx843gYjReZnMRanjRCq5XZFuQrGDxgUaiYWE8BRfVckA==}
    engines: {node: ^18.14.0 || ^20.0.0 || ^22.0.0 || >=24.0.0}
    peerDependencies:
      '@types/node': '*'
      esbuild-register: '>=3.4.0'
      ts-node: '>=9.0.0'
    peerDependenciesMeta:
      '@types/node':
        optional: true
      esbuild-register:
        optional: true
      ts-node:
        optional: true

  jest-diff@29.7.0:
    resolution: {integrity: sha512-LMIgiIrhigmPrs03JHpxUh2yISK3vLFPkAodPeo0+BuF7wA2FoQbkEg1u8gBYBThncu7e1oEDUfIXVuTqLRUjw==}
    engines: {node: ^14.15.0 || ^16.10.0 || >=18.0.0}

  jest-diff@30.2.0:
    resolution: {integrity: sha512-dQHFo3Pt4/NLlG5z4PxZ/3yZTZ1C7s9hveiOj+GCN+uT109NC2QgsoVZsVOAvbJ3RgKkvyLGXZV9+piDpWbm6A==}
    engines: {node: ^18.14.0 || ^20.0.0 || ^22.0.0 || >=24.0.0}

  jest-docblock@30.2.0:
    resolution: {integrity: sha512-tR/FFgZKS1CXluOQzZvNH3+0z9jXr3ldGSD8bhyuxvlVUwbeLOGynkunvlTMxchC5urrKndYiwCFC0DLVjpOCA==}
    engines: {node: ^18.14.0 || ^20.0.0 || ^22.0.0 || >=24.0.0}

  jest-each@30.2.0:
    resolution: {integrity: sha512-lpWlJlM7bCUf1mfmuqTA8+j2lNURW9eNafOy99knBM01i5CQeY5UH1vZjgT9071nDJac1M4XsbyI44oNOdhlDQ==}
    engines: {node: ^18.14.0 || ^20.0.0 || ^22.0.0 || >=24.0.0}

  jest-environment-node@30.2.0:
    resolution: {integrity: sha512-ElU8v92QJ9UrYsKrxDIKCxu6PfNj4Hdcktcn0JX12zqNdqWHB0N+hwOnnBBXvjLd2vApZtuLUGs1QSY+MsXoNA==}
    engines: {node: ^18.14.0 || ^20.0.0 || ^22.0.0 || >=24.0.0}

  jest-get-type@29.6.3:
    resolution: {integrity: sha512-zrteXnqYxfQh7l5FHyL38jL39di8H8rHoecLH3JNxH3BwOrBsNeabdap5e0I23lD4HHI8W5VFBZqG4Eaq5LNcw==}
    engines: {node: ^14.15.0 || ^16.10.0 || >=18.0.0}

  jest-haste-map@30.2.0:
    resolution: {integrity: sha512-sQA/jCb9kNt+neM0anSj6eZhLZUIhQgwDt7cPGjumgLM4rXsfb9kpnlacmvZz3Q5tb80nS+oG/if+NBKrHC+Xw==}
    engines: {node: ^18.14.0 || ^20.0.0 || ^22.0.0 || >=24.0.0}

  jest-leak-detector@30.2.0:
    resolution: {integrity: sha512-M6jKAjyzjHG0SrQgwhgZGy9hFazcudwCNovY/9HPIicmNSBuockPSedAP9vlPK6ONFJ1zfyH/M2/YYJxOz5cdQ==}
    engines: {node: ^18.14.0 || ^20.0.0 || ^22.0.0 || >=24.0.0}

  jest-matcher-utils@29.7.0:
    resolution: {integrity: sha512-sBkD+Xi9DtcChsI3L3u0+N0opgPYnCRPtGcQYrgXmR+hmt/fYfWAL0xRXYU8eWOdfuLgBe0YCW3AFtnRLagq/g==}
    engines: {node: ^14.15.0 || ^16.10.0 || >=18.0.0}

  jest-matcher-utils@30.2.0:
    resolution: {integrity: sha512-dQ94Nq4dbzmUWkQ0ANAWS9tBRfqCrn0bV9AMYdOi/MHW726xn7eQmMeRTpX2ViC00bpNaWXq+7o4lIQ3AX13Hg==}
    engines: {node: ^18.14.0 || ^20.0.0 || ^22.0.0 || >=24.0.0}

  jest-message-util@29.7.0:
    resolution: {integrity: sha512-GBEV4GRADeP+qtB2+6u61stea8mGcOT4mCtrYISZwfu9/ISHFJ/5zOMXYbpBE9RsS5+Gb63DW4FgmnKJ79Kf6w==}
    engines: {node: ^14.15.0 || ^16.10.0 || >=18.0.0}

  jest-message-util@30.2.0:
    resolution: {integrity: sha512-y4DKFLZ2y6DxTWD4cDe07RglV88ZiNEdlRfGtqahfbIjfsw1nMCPx49Uev4IA/hWn3sDKyAnSPwoYSsAEdcimw==}
    engines: {node: ^18.14.0 || ^20.0.0 || ^22.0.0 || >=24.0.0}

  jest-mock@30.2.0:
    resolution: {integrity: sha512-JNNNl2rj4b5ICpmAcq+WbLH83XswjPbjH4T7yvGzfAGCPh1rw+xVNbtk+FnRslvt9lkCcdn9i1oAoKUuFsOxRw==}
    engines: {node: ^18.14.0 || ^20.0.0 || ^22.0.0 || >=24.0.0}

  jest-pnp-resolver@1.2.3:
    resolution: {integrity: sha512-+3NpwQEnRoIBtx4fyhblQDPgJI0H1IEIkX7ShLUjPGA7TtUTvI1oiKi3SR4oBR0hQhQR80l4WAe5RrXBwWMA8w==}
    engines: {node: '>=6'}
    peerDependencies:
      jest-resolve: '*'
    peerDependenciesMeta:
      jest-resolve:
        optional: true

  jest-regex-util@30.0.1:
    resolution: {integrity: sha512-jHEQgBXAgc+Gh4g0p3bCevgRCVRkB4VB70zhoAE48gxeSr1hfUOsM/C2WoJgVL7Eyg//hudYENbm3Ne+/dRVVA==}
    engines: {node: ^18.14.0 || ^20.0.0 || ^22.0.0 || >=24.0.0}

  jest-resolve-dependencies@30.2.0:
    resolution: {integrity: sha512-xTOIGug/0RmIe3mmCqCT95yO0vj6JURrn1TKWlNbhiAefJRWINNPgwVkrVgt/YaerPzY3iItufd80v3lOrFJ2w==}
    engines: {node: ^18.14.0 || ^20.0.0 || ^22.0.0 || >=24.0.0}

  jest-resolve@30.2.0:
    resolution: {integrity: sha512-TCrHSxPlx3tBY3hWNtRQKbtgLhsXa1WmbJEqBlTBrGafd5fiQFByy2GNCEoGR+Tns8d15GaL9cxEzKOO3GEb2A==}
    engines: {node: ^18.14.0 || ^20.0.0 || ^22.0.0 || >=24.0.0}

  jest-runner@30.2.0:
    resolution: {integrity: sha512-PqvZ2B2XEyPEbclp+gV6KO/F1FIFSbIwewRgmROCMBo/aZ6J1w8Qypoj2pEOcg3G2HzLlaP6VUtvwCI8dM3oqQ==}
    engines: {node: ^18.14.0 || ^20.0.0 || ^22.0.0 || >=24.0.0}

  jest-runtime@30.2.0:
    resolution: {integrity: sha512-p1+GVX/PJqTucvsmERPMgCPvQJpFt4hFbM+VN3n8TMo47decMUcJbt+rgzwrEme0MQUA/R+1de2axftTHkKckg==}
    engines: {node: ^18.14.0 || ^20.0.0 || ^22.0.0 || >=24.0.0}

  jest-snapshot@30.2.0:
    resolution: {integrity: sha512-5WEtTy2jXPFypadKNpbNkZ72puZCa6UjSr/7djeecHWOu7iYhSXSnHScT8wBz3Rn8Ena5d5RYRcsyKIeqG1IyA==}
    engines: {node: ^18.14.0 || ^20.0.0 || ^22.0.0 || >=24.0.0}

  jest-util@29.7.0:
    resolution: {integrity: sha512-z6EbKajIpqGKU56y5KBUgy1dt1ihhQJgWzUlZHArA/+X2ad7Cb5iF+AK1EWVL/Bo7Rz9uurpqw6SiBCefUbCGA==}
    engines: {node: ^14.15.0 || ^16.10.0 || >=18.0.0}

  jest-util@30.2.0:
    resolution: {integrity: sha512-QKNsM0o3Xe6ISQU869e+DhG+4CK/48aHYdJZGlFQVTjnbvgpcKyxpzk29fGiO7i/J8VENZ+d2iGnSsvmuHywlA==}
    engines: {node: ^18.14.0 || ^20.0.0 || ^22.0.0 || >=24.0.0}

  jest-validate@30.2.0:
    resolution: {integrity: sha512-FBGWi7dP2hpdi8nBoWxSsLvBFewKAg0+uSQwBaof4Y4DPgBabXgpSYC5/lR7VmnIlSpASmCi/ntRWPbv7089Pw==}
    engines: {node: ^18.14.0 || ^20.0.0 || ^22.0.0 || >=24.0.0}

  jest-watcher@30.2.0:
    resolution: {integrity: sha512-PYxa28dxJ9g777pGm/7PrbnMeA0Jr7osHP9bS7eJy9DuAjMgdGtxgf0uKMyoIsTWAkIbUW5hSDdJ3urmgXBqxg==}
    engines: {node: ^18.14.0 || ^20.0.0 || ^22.0.0 || >=24.0.0}

  jest-worker@30.2.0:
    resolution: {integrity: sha512-0Q4Uk8WF7BUwqXHuAjc23vmopWJw5WH7w2tqBoUOZpOjW/ZnR44GXXd1r82RvnmI2GZge3ivrYXk/BE2+VtW2g==}
    engines: {node: ^18.14.0 || ^20.0.0 || ^22.0.0 || >=24.0.0}

  jest@30.2.0:
    resolution: {integrity: sha512-F26gjC0yWN8uAA5m5Ss8ZQf5nDHWGlN/xWZIh8S5SRbsEKBovwZhxGd6LJlbZYxBgCYOtreSUyb8hpXyGC5O4A==}
    engines: {node: ^18.14.0 || ^20.0.0 || ^22.0.0 || >=24.0.0}
    hasBin: true
    peerDependencies:
      node-notifier: ^8.0.1 || ^9.0.0 || ^10.0.0
    peerDependenciesMeta:
      node-notifier:
        optional: true

  js-tokens@4.0.0:
    resolution: {integrity: sha512-RdJUflcE3cUzKiMqQgsCu06FPu9UdIJO0beYbPhHN4k6apgJtifcoCtT9bcxOpYBtpD2kCM6Sbzg4CausW/PKQ==}

  js-yaml@3.14.2:
    resolution: {integrity: sha512-PMSmkqxr106Xa156c2M265Z+FTrPl+oxd/rgOQy2tijQeK5TxQ43psO1ZCwhVOSdnn+RzkzlRz/eY4BgJBYVpg==}
    hasBin: true

  jsesc@3.1.0:
    resolution: {integrity: sha512-/sM3dO2FOzXjKQhJuo0Q173wf2KOo8t4I8vHy6lF9poUp7bKT0/NHE8fPX23PwfhnykfqnC2xRxOnVw5XuGIaA==}
    engines: {node: '>=6'}
    hasBin: true

  json-parse-better-errors@1.0.2:
    resolution: {integrity: sha512-mrqyZKfX5EhL7hvqcV6WG1yYjnjeuYDzDhhcAAUrq8Po85NBQBJP+ZDUT75qZQ98IkUoBqdkExkukOU7Ts2wrw==}

  json-parse-even-better-errors@2.3.1:
    resolution: {integrity: sha512-xyFwyhro/JEof6Ghe2iz2NcXoj2sloNsWr/XsERDK/oiPCfaNhl5ONfp+jQdAZRQQ0IJWNzH9zIZF7li91kh2w==}

  json-with-bigint@3.4.4:
    resolution: {integrity: sha512-AhpYAAaZsPjU7smaBomDt1SOQshi9rEm6BlTbfVwsG1vNmeHKtEedJi62sHZzJTyKNtwzmNnrsd55kjwJ7054A==}

  json5@2.2.3:
    resolution: {integrity: sha512-XmOWe7eyHYH14cLdVPoyg+GOH3rYX++KpzrylJwSW98t3Nk+U8XOl8FWKOgwtzdb8lXGf6zYwDUzeHMWfxasyg==}
    engines: {node: '>=6'}
    hasBin: true

  jsonc-parser@3.3.1:
    resolution: {integrity: sha512-HUgH65KyejrUFPvHFPbqOY0rsFip3Bo5wb4ngvdi1EpCYWUQDC5V+Y7mZws+DLkr4M//zQJoanu1SP+87Dv1oQ==}

  leven@3.1.0:
    resolution: {integrity: sha512-qsda+H8jTaUaN/x5vzW2rzc+8Rw4TAQ/4KjB46IwK5VH+IlVeeeje/EoZRpiXvIqjFgK84QffqPztGI3VBLG1A==}
    engines: {node: '>=6'}

  lines-and-columns@1.2.4:
    resolution: {integrity: sha512-7ylylesZQ/PV29jhEDl3Ufjo6ZX7gCqJr5F7PKrqc93v7fzSymt1BpwEU8nAUXs8qzzvqhbjhK5QZg6Mt/HkBg==}

  linkify-it@5.0.0:
    resolution: {integrity: sha512-5aHCbzQRADcdP+ATqnDuhhJ/MRIqDkZX5pyjFHRRysS8vZ5AbqGEoFIb6pYHPZ+L/OC2Lc+xT8uHVVR5CAK/wQ==}

  load-json-file@4.0.0:
    resolution: {integrity: sha512-Kx8hMakjX03tiGTLAIdJ+lL0htKnXjEZN6hk/tozf/WOuYGdZBJrZ+rCJRbVCugsjB3jMLn9746NsQIf5VjBMw==}
    engines: {node: '>=4'}

  locate-path@5.0.0:
    resolution: {integrity: sha512-t7hw9pI+WvuwNJXwk5zVHpyhIqzg2qTlklJOf0mVxGSbe3Fp2VieZcduNYjaLDoy6p9uGpQEGWG87WpMKlNq8g==}
    engines: {node: '>=8'}

  lru-cache@10.4.3:
    resolution: {integrity: sha512-JNAzZcXrCt42VGLuYz0zfAzDfAvJWW6AfYlDBQyDV5DClI2m5sAmK+OIO7s59XfsRsWHp02jAJrRadPRGTt6SQ==}

  lru-cache@5.1.1:
    resolution: {integrity: sha512-KpNARQA3Iwv+jTA0utUVVbrh+Jlrr1Fv0e56GGzAFOXN7dk/FviaDW8LHmK52DlcH4WP2n6gI8vN1aesBFgo9w==}

  lunr@2.3.9:
    resolution: {integrity: sha512-zTU3DaZaF3Rt9rhN3uBMGQD3dD2/vFQqnvZCDv4dl5iOzq2IZQqTxu90r4E5J+nP70J3ilqVCrbho2eWaeW8Ow==}

  magic-string@0.30.21:
    resolution: {integrity: sha512-vd2F4YUyEXKGcLHoq+TEyCjxueSeHnFxyyjNp80yg0XV4vUhnDer/lvvlqM/arB5bXQN5K2/3oinyCRyx8T2CQ==}

  make-dir@4.0.0:
    resolution: {integrity: sha512-hXdUTZYIVOt1Ex//jAQi+wTZZpUpwBj/0QsOzqegb3rGMMeJiSEu5xLHnYfBrRV4RH2+OCSOO95Is/7x1WJ4bw==}
    engines: {node: '>=10'}

  make-error@1.3.6:
    resolution: {integrity: sha512-s8UhlNe7vPKomQhC1qFelMokr/Sc3AgNbso3n74mVPA5LTZwkB9NlXf4XPamLxJE8h0gh73rM94xvwRT2CVInw==}

  makeerror@1.0.12:
    resolution: {integrity: sha512-JmqCvUhmt43madlpFzG4BQzG2Z3m6tvQDNKdClZnO3VbIudJYmxsT0FNJMeiB2+JTSlTQTSbU8QdesVmwJcmLg==}

  markdown-it@14.1.0:
    resolution: {integrity: sha512-a54IwgWPaeBCAAsv13YgmALOF1elABB08FxO9i+r4VFk5Vl4pKokRPeX8u5TCgSsPi6ec1otfLjdOpVcgbpshg==}
    hasBin: true

  math-intrinsics@1.1.0:
    resolution: {integrity: sha512-/IXtbwEk5HTPyEwyKX6hGkYXxM9nbj64B+ilVJnC/R6B0pH5G4V3b0pVbL7DBj4tkhBAppbQUlf6F6Xl9LHu1g==}
    engines: {node: '>= 0.4'}

  mdurl@2.0.0:
    resolution: {integrity: sha512-Lf+9+2r+Tdp5wXDXC4PcIBjTDtq4UKjCPMQhKIuzpJNW0b96kVqSwW0bT7FhRSfmAiFYgP+SCRvdrDozfh0U5w==}

  memorystream@0.3.1:
    resolution: {integrity: sha512-S3UwM3yj5mtUSEfP41UZmt/0SCoVYUcU1rkXv+BQ5Ig8ndL4sPoJNBUJERafdPb5jjHJGuMgytgKvKIf58XNBw==}
    engines: {node: '>= 0.10.0'}

  merge-stream@2.0.0:
    resolution: {integrity: sha512-abv/qOcuPfk3URPfDzmZU1LKmuw8kT+0nIHvKrKgFrwifol/doWcdA4ZqsWQ8ENrFKkd67Mfpo/LovbIUsbt3w==}

  micromatch@4.0.8:
    resolution: {integrity: sha512-PXwfBhYu0hBCPw8Dn0E+WDYb7af3dSLVWKi3HGv84IdF4TyFoC0ysxFd0Goxw7nSv4T/PzEJQxsYsEiFCKo2BA==}
    engines: {node: '>=8.6'}

  mimic-fn@2.1.0:
    resolution: {integrity: sha512-OqbOk5oEQeAZ8WXWydlu9HJjz9WVdEIvamMCcXmuqUYjTknH/sqsWvhQ3vgwKFRR1HpjvNBKQ37nbJgYzGqGcg==}
    engines: {node: '>=6'}

  minimatch@3.1.2:
    resolution: {integrity: sha512-J7p63hRiAjw1NDEww1W7i37+ByIrOWO5XQQAzZ3VOcL0PNybwpfmV/N05zFAzwQ9USyEcX6t3UO+K5aqBQOIHw==}

  minimatch@9.0.5:
    resolution: {integrity: sha512-G6T0ZX48xgozx7587koeX9Ys2NYy6Gmv//P89sEte9V9whIapMNF4idKxnW2QtCcLiTWlb/wfCabAtAFWhhBow==}
    engines: {node: '>=16 || 14 >=14.17'}

  minipass@7.1.2:
    resolution: {integrity: sha512-qOOzS1cBTWYF4BH8fVePDBOO9iptMnGUEZwNc/cMWnTV2nVLZ7VoNWEPHkYczZA0pdoA7dl6e7FL659nX9S2aw==}
    engines: {node: '>=16 || 14 >=14.17'}

  ms@2.1.3:
    resolution: {integrity: sha512-6FlzubTLZG3J2a/NVCAleEhjzq5oxgHyaCU9yYXvcLsvoVaHJq/s5xXI6/XXP6tz7R9xAOtHnSO/tXtF3WRTlA==}

  nanoid@3.3.11:
    resolution: {integrity: sha512-N8SpfPUnUp1bK+PMYW8qSWdl9U+wwNWI4QKxOYDy9JAro3WMX7p2OeVRF9v+347pnakNevPmiHhNmZ2HbFA76w==}
    engines: {node: ^10 || ^12 || ^13.7 || ^14 || >=15.0.1}
    hasBin: true

  napi-postinstall@0.3.4:
    resolution: {integrity: sha512-PHI5f1O0EP5xJ9gQmFGMS6IZcrVvTjpXjz7Na41gTE7eE2hK11lg04CECCYEEjdc17EV4DO+fkGEtt7TpTaTiQ==}
    engines: {node: ^12.20.0 || ^14.18.0 || >=16.0.0}
    hasBin: true

  natural-compare@1.4.0:
    resolution: {integrity: sha512-OWND8ei3VtNC9h7V60qff3SVobHr996CTwgxubgyQYEpg290h9J0buyECNNJexkFm5sOajh5G116RYA1c8ZMSw==}

  nice-try@1.0.5:
    resolution: {integrity: sha512-1nh45deeb5olNY7eX82BkPO7SSxR5SSYJiPTrTdFUVYwAl8CKMA5N9PjTYkHiRjisVcxcQ1HXdLhx2qxxJzLNQ==}

  node-int64@0.4.0:
    resolution: {integrity: sha512-O5lz91xSOeoXP6DulyHfllpq+Eg00MWitZIbtPfoSEvqIHdl5gfcY6hYzDWnj0qD5tz52PI08u9qUvSVeUBeHw==}

  node-releases@2.0.27:
    resolution: {integrity: sha512-nmh3lCkYZ3grZvqcCH+fjmQ7X+H0OeZgP40OierEaAptX4XofMh5kwNbWh7lBduUzCcV/8kZ+NDLCwm2iorIlA==}

  normalize-package-data@2.5.0:
    resolution: {integrity: sha512-/5CMN3T0R4XTj4DcGaexo+roZSdSFW/0AOOTROrjxzCG1wrWXEsGbRKevjlIL+ZDE4sZlJr5ED4YW0yqmkK+eA==}

  normalize-path@3.0.0:
    resolution: {integrity: sha512-6eZs5Ls3WtCisHWp9S2GUy8dqkpGi4BVSz3GaqiE6ezub0512ESztXUwUB6C6IKbQkY2Pnb/mD4WYojCRwcwLA==}
    engines: {node: '>=0.10.0'}

  npm-run-all@4.1.5:
    resolution: {integrity: sha512-Oo82gJDAVcaMdi3nuoKFavkIHBRVqQ1qvMb+9LHk/cF4P6B2m8aP04hGf7oL6wZ9BuGwX1onlLhpuoofSyoQDQ==}
    engines: {node: '>= 4'}
    hasBin: true

  npm-run-path@4.0.1:
    resolution: {integrity: sha512-S48WzZW777zhNIrn7gxOlISNAqi9ZC/uQFnRdbeIHhZhCA6UqpkOT8T1G7BvfdgP4Er8gF4sUbaS0i7QvIfCWw==}
    engines: {node: '>=8'}

  object-inspect@1.13.4:
    resolution: {integrity: sha512-W67iLl4J2EXEGTbfeHCffrjDfitvLANg0UlX3wFUUSTx92KXRFegMHUVgSqE+wvhAbi4WqjGg9czysTV2Epbew==}
    engines: {node: '>= 0.4'}

  object-keys@1.1.1:
    resolution: {integrity: sha512-NuAESUOUMrlIXOfHKzD6bpPu3tYt3xvjNdRIQ+FeT0lNb4K8WR70CaDxhuNguS2XG+GjkyMwOzsN5ZktImfhLA==}
    engines: {node: '>= 0.4'}

  object.assign@4.1.7:
    resolution: {integrity: sha512-nK28WOo+QIjBkDduTINE4JkF/UJJKyf2EJxvJKfblDpyg0Q+pkOHNTL0Qwy6NP6FhE/EnzV73BxxqcJaXY9anw==}
    engines: {node: '>= 0.4'}

  obug@2.1.1:
    resolution: {integrity: sha512-uTqF9MuPraAQ+IsnPf366RG4cP9RtUi7MLO1N3KEc+wb0a6yKpeL0lmk2IB1jY5KHPAlTc6T/JRdC/YqxHNwkQ==}

  once@1.4.0:
    resolution: {integrity: sha512-lNaJgI+2Q5URQBkccEKHTQOPaXdUxnZZElQTZY0MFUAuaEqe1E+Nyvgdz/aIyNi6Z9MzO5dv1H8n58/GELp3+w==}

  onetime@5.1.2:
    resolution: {integrity: sha512-kbpaSSGJTWdAY5KPVeMOKXSrPtr8C8C7wodJbcsd51jRnmD+GZu8Y0VoU6Dm5Z4vWr0Ig/1NKuWRKf7j5aaYSg==}
    engines: {node: '>=6'}

  own-keys@1.0.1:
    resolution: {integrity: sha512-qFOyK5PjiWZd+QQIh+1jhdb9LpxTF0qs7Pm8o5QHYZ0M3vKqSqzsZaEB6oWlxZ+q2sJBMI/Ktgd2N5ZwQoRHfg==}
    engines: {node: '>= 0.4'}

  p-limit@2.3.0:
    resolution: {integrity: sha512-//88mFWSJx8lxCzwdAABTJL2MyWB12+eIY7MDL2SqLmAkeKU9qxRvWuSyTjm3FUmpBEMuFfckAIqEaVGUDxb6w==}
    engines: {node: '>=6'}

  p-limit@3.1.0:
    resolution: {integrity: sha512-TYOanM3wGwNGsZN2cVTYPArw454xnXj5qmWF1bEoAc4+cU/ol7GVh7odevjp1FNHduHc3KZMcFduxU5Xc6uJRQ==}
    engines: {node: '>=10'}

  p-locate@4.1.0:
    resolution: {integrity: sha512-R79ZZ/0wAxKGu3oYMlz8jy/kbhsNrS7SKZ7PxEHBgJ5+F2mtFW2fK2cOtBh1cHYkQsbzFV7I+EoRKe6Yt0oK7A==}
    engines: {node: '>=8'}

  p-try@2.2.0:
    resolution: {integrity: sha512-R4nPAVTAU0B9D35/Gk3uJf/7XYbQcyohSKdvAxIRSNghFl4e71hVoGnBNQz9cWaXxO2I10KTC+3jMdvvoKw6dQ==}
    engines: {node: '>=6'}

  package-json-from-dist@1.0.1:
    resolution: {integrity: sha512-UEZIS3/by4OC8vL3P2dTXRETpebLI2NiI5vIrjaD/5UtrkFX/tNbwjTSRAGC/+7CAo2pIcBaRgWmcBBHcsaCIw==}

  parse-json@4.0.0:
    resolution: {integrity: sha512-aOIos8bujGN93/8Ox/jPLh7RwVnPEysynVFE+fQZyg6jKELEHwzgKdLRFHUgXJL6kylijVSBC4BvN9OmsB48Rw==}
    engines: {node: '>=4'}

  parse-json@5.2.0:
    resolution: {integrity: sha512-ayCKvm/phCGxOkYRSCM82iDwct8/EonSEgCSxWxD7ve6jHggsFl4fZVQBPRNgQoKiuV/odhFrGzQXZwbifC8Rg==}
    engines: {node: '>=8'}

  path-exists@4.0.0:
    resolution: {integrity: sha512-ak9Qy5Q7jYb2Wwcey5Fpvg2KoAc/ZIhLSLOSBmRmygPsGwkVVt0fZa0qrtMz+m6tJTAHfZQ8FnmB4MG4LWy7/w==}
    engines: {node: '>=8'}

  path-is-absolute@1.0.1:
    resolution: {integrity: sha512-AVbw3UJ2e9bq64vSaS9Am0fje1Pa8pbGqTTsmXfaIiMpnr5DlDhfJOuLj9Sf95ZPVDAUerDfEk88MPmPe7UCQg==}
    engines: {node: '>=0.10.0'}

  path-key@2.0.1:
    resolution: {integrity: sha512-fEHGKCSmUSDPv4uoj8AlD+joPlq3peND+HRYyxFz4KPw4z926S/b8rIuFs2FYJg3BwsxJf6A9/3eIdLaYC+9Dw==}
    engines: {node: '>=4'}

  path-key@3.1.1:
    resolution: {integrity: sha512-ojmeN0qd+y0jszEtoY48r0Peq5dwMEkIlCOu6Q5f41lfkswXuKtYrhgoTpLnyIcHm24Uhqx+5Tqm2InSwLhE6Q==}
    engines: {node: '>=8'}

  path-parse@1.0.7:
    resolution: {integrity: sha512-LDJzPVEEEPR+y48z93A0Ed0yXb8pAByGWo/k5YYdYgpY2/2EsOsksJrq7lOHxryrVOn1ejG6oAp8ahvOIQD8sw==}

  path-scurry@1.11.1:
    resolution: {integrity: sha512-Xa4Nw17FS9ApQFJ9umLiJS4orGjm7ZzwUrwamcGQuHSzDyth9boKDaycYdDcZDuqYATXw4HFXgaqWTctW/v1HA==}
    engines: {node: '>=16 || 14 >=14.18'}

  path-type@3.0.0:
    resolution: {integrity: sha512-T2ZUsdZFHgA3u4e5PfPbjd7HDDpxPnQb5jN0SrDsjNSuVXHJqtwTnWqG0B1jZrgmJ/7lj1EmVIByWt1gxGkWvg==}
    engines: {node: '>=4'}

  pathe@2.0.3:
    resolution: {integrity: sha512-WUjGcAqP1gQacoQe+OBJsFA7Ld4DyXuUIjZ5cc75cLHvJ7dtNsTugphxIADwspS+AraAUePCKrSVtPLFj/F88w==}

  picocolors@1.1.1:
    resolution: {integrity: sha512-xceH2snhtb5M9liqDsmEw56le376mTZkEX/jEb/RxNFyegNul7eNslCXP9FDj/Lcu0X8KEyMceP2ntpaHrDEVA==}

  picomatch@2.3.1:
    resolution: {integrity: sha512-JU3teHTNjmE2VCGFzuY8EXzCDVwEqB2a8fsIvwaStHhAWJEeVd1o1QD80CU6+ZdEXXSLbSsuLwJjkCBWqRQUVA==}
    engines: {node: '>=8.6'}

  picomatch@4.0.3:
    resolution: {integrity: sha512-5gTmgEY/sqK6gFXLIsQNH19lWb4ebPDLA4SdLP7dsWkIXHWlG66oPuVvXSGFPppYZz8ZDZq0dYYrbHfBCVUb1Q==}
    engines: {node: '>=12'}

  pidtree@0.3.1:
    resolution: {integrity: sha512-qQbW94hLHEqCg7nhby4yRC7G2+jYHY4Rguc2bjw7Uug4GIJuu1tvf2uHaZv5Q8zdt+WKJ6qK1FOI6amaWUo5FA==}
    engines: {node: '>=0.10'}
    hasBin: true

  pify@3.0.0:
    resolution: {integrity: sha512-C3FsVNH1udSEX48gGX1xfvwTWfsYWj5U+8/uK15BGzIGrKoUpghX8hWZwa/OFnakBiiVNmBvemTJR5mcy7iPcg==}
    engines: {node: '>=4'}

  pirates@4.0.7:
    resolution: {integrity: sha512-TfySrs/5nm8fQJDcBDuUng3VOUKsd7S+zqvbOTiGXHfxX4wK31ard+hoNuvkicM/2YFzlpDgABOevKSsB4G/FA==}
    engines: {node: '>= 6'}

  pkg-dir@4.2.0:
    resolution: {integrity: sha512-HRDzbaKjC+AOWVXxAU/x54COGeIv9eb+6CkDSQoNTt4XyWoIJvuPsXizxu/Fr23EiekbtZwmh1IcIG/l/a10GQ==}
    engines: {node: '>=8'}

  possible-typed-array-names@1.1.0:
    resolution: {integrity: sha512-/+5VFTchJDoVj3bhoqi6UeymcD00DAwb1nJwamzPvHEszJ4FpF6SNNbUbOS8yI56qHzdV8eK0qEfOSiodkTdxg==}
    engines: {node: '>= 0.4'}

  postcss@8.5.6:
    resolution: {integrity: sha512-3Ybi1tAuwAP9s0r1UQ2J4n5Y0G05bJkpUIO0/bI9MhwmD70S5aTWbXGBwxHrelT+XM1k6dM0pk+SwNkpTRN7Pg==}
    engines: {node: ^10 || ^12 || >=14}

  prettier@3.4.1:
    resolution: {integrity: sha512-G+YdqtITVZmOJje6QkXQWzl3fSfMxFwm1tjTyo9exhkmWSqC4Yhd1+lug++IlR2mvRVAxEDDWYkQdeSztajqgg==}
    engines: {node: '>=14'}
    hasBin: true

  pretty-format@29.7.0:
    resolution: {integrity: sha512-Pdlw/oPxN+aXdmM9R00JVC9WVFoCLTKJvDVLgmJ+qAffBMxsV85l/Lu7sNx4zSzPyoL2euImuEwHhOXdEgNFZQ==}
    engines: {node: ^14.15.0 || ^16.10.0 || >=18.0.0}

  pretty-format@30.2.0:
    resolution: {integrity: sha512-9uBdv/B4EefsuAL+pWqueZyZS2Ba+LxfFeQ9DN14HU4bN8bhaxKdkpjpB6fs9+pSjIBu+FXQHImEg8j/Lw0+vA==}
    engines: {node: ^18.14.0 || ^20.0.0 || ^22.0.0 || >=24.0.0}

  punycode.js@2.3.1:
    resolution: {integrity: sha512-uxFIHU0YlHYhDQtV4R9J6a52SLx28BCjT+4ieh7IGbgwVJWO+km431c4yRlREUAsAmt/uMjQUyQHNEPf0M39CA==}
    engines: {node: '>=6'}

  pure-rand@7.0.1:
    resolution: {integrity: sha512-oTUZM/NAZS8p7ANR3SHh30kXB+zK2r2BPcEn/awJIbOvq82WoMN4p62AWWp3Hhw50G0xMsw1mhIBLqHw64EcNQ==}

  pvtsutils@1.3.6:
    resolution: {integrity: sha512-PLgQXQ6H2FWCaeRak8vvk1GW462lMxB5s3Jm673N82zI4vqtVUPuZdffdZbPDFRoU8kAhItWFtPCWiPpp4/EDg==}

  pvutils@1.1.5:
    resolution: {integrity: sha512-KTqnxsgGiQ6ZAzZCVlJH5eOjSnvlyEgx1m8bkRJfOhmGRqfo5KLvmAlACQkrjEtOQ4B7wF9TdSLIs9O90MX9xA==}
    engines: {node: '>=16.0.0'}

  react-is@18.3.1:
    resolution: {integrity: sha512-/LLMVyas0ljjAtoYiPqYiL8VWXzUUdThrmU5+n20DZv+a+ClRoevUzw5JxU+Ieh5/c87ytoTBV9G1FiKfNJdmg==}

  read-pkg@3.0.0:
    resolution: {integrity: sha512-BLq/cCO9two+lBgiTYNqD6GdtK8s4NpaWrl6/rCO9w0TUS8oJl7cmToOZfRYllKTISY6nt1U7jQ53brmKqY6BA==}
    engines: {node: '>=4'}

  reflect.getprototypeof@1.0.10:
    resolution: {integrity: sha512-00o4I+DVrefhv+nX0ulyi3biSHCPDe+yLv5o/p6d/UVlirijB8E16FtfwSAi4g3tcqrQ4lRAqQSoFEZJehYEcw==}
    engines: {node: '>= 0.4'}

  regexp.prototype.flags@1.5.4:
    resolution: {integrity: sha512-dYqgNSZbDwkaJ2ceRd9ojCGjBq+mOm9LmtXnAnEGyHhN/5R7iDW2TRw3h+o/jCFxus3P2LfWIIiwowAjANm7IA==}
    engines: {node: '>= 0.4'}

  require-directory@2.1.1:
    resolution: {integrity: sha512-fGxEI7+wsG9xrvdjsrlmL22OMTTiHRwAMroiEeMgq8gzoLC/PQr7RsRDSTLUg/bZAZtF+TVIkHc6/4RIKrui+Q==}
    engines: {node: '>=0.10.0'}

  resolve-cwd@3.0.0:
    resolution: {integrity: sha512-OrZaX2Mb+rJCpH/6CpSqt9xFVpN++x01XnN2ie9g6P5/3xelLAkXWVADpdz1IHD/KFfEXyE6V0U01OQ3UO2rEg==}
    engines: {node: '>=8'}

  resolve-from@5.0.0:
    resolution: {integrity: sha512-qYg9KP24dD5qka9J47d0aVky0N+b4fTU89LN9iDnjB5waksiC49rvMB0PrUJQGoTmH50XPiqOvAjDfaijGxYZw==}
    engines: {node: '>=8'}

  resolve@1.22.10:
    resolution: {integrity: sha512-NPRy+/ncIMeDlTAsuqwKIiferiawhefFJtkNSW0qZJEqMEb+qBt/77B/jGeeek+F0uOeN05CDa6HXbbIgtVX4w==}
    engines: {node: '>= 0.4'}
    hasBin: true

  rollup@4.53.3:
    resolution: {integrity: sha512-w8GmOxZfBmKknvdXU1sdM9NHcoQejwF/4mNgj2JuEEdRaHwwF12K7e9eXn1nLZ07ad+du76mkVsyeb2rKGllsA==}
    engines: {node: '>=18.0.0', npm: '>=8.0.0'}
    hasBin: true

  safe-array-concat@1.1.3:
    resolution: {integrity: sha512-AURm5f0jYEOydBj7VQlVvDrjeFgthDdEF5H1dP+6mNpoXOMo1quQqJ4wvJDyRZ9+pO3kGWoOdmV08cSv2aJV6Q==}
    engines: {node: '>=0.4'}

  safe-push-apply@1.0.0:
    resolution: {integrity: sha512-iKE9w/Z7xCzUMIZqdBsp6pEQvwuEebH4vdpjcDWnyzaI6yl6O9FHvVpmGelvEHNsoY6wGblkxR6Zty/h00WiSA==}
    engines: {node: '>= 0.4'}

  safe-regex-test@1.1.0:
    resolution: {integrity: sha512-x/+Cz4YrimQxQccJf5mKEbIa1NzeCRNI5Ecl/ekmlYaampdNLPalVyIcCZNNH3MvmqBugV5TMYZXv0ljslUlaw==}
    engines: {node: '>= 0.4'}

  semver@5.7.2:
    resolution: {integrity: sha512-cBznnQ9KjJqU67B52RMC65CMarK2600WFnbkcaiwWq3xy/5haFJlshgnpjovMVJ+Hff49d8GEn0b87C5pDQ10g==}
    hasBin: true

  semver@6.3.1:
    resolution: {integrity: sha512-BR7VvDCVHO+q2xBEWskxS6DJE1qRnb7DxzUrogb71CWoSficBxYsiAGd+Kl0mmq/MprG9yArRkyrQxTO6XjMzA==}
    hasBin: true

  semver@7.7.3:
    resolution: {integrity: sha512-SdsKMrI9TdgjdweUSR9MweHA4EJ8YxHn8DFaDisvhVlUOe4BF1tLD7GAj0lIqWVl+dPb/rExr0Btby5loQm20Q==}
    engines: {node: '>=10'}
    hasBin: true

  set-function-length@1.2.2:
    resolution: {integrity: sha512-pgRc4hJ4/sNjWCSS9AmnS40x3bNMDTknHgL5UaMBTMyJnU90EgWh1Rz+MC9eFu4BuN/UwZjKQuY/1v3rM7HMfg==}
    engines: {node: '>= 0.4'}

  set-function-name@2.0.2:
    resolution: {integrity: sha512-7PGFlmtwsEADb0WYyvCMa1t+yke6daIG4Wirafur5kcf+MhUnPms1UeR0CKQdTZD81yESwMHbtn+TR+dMviakQ==}
    engines: {node: '>= 0.4'}

  set-proto@1.0.0:
    resolution: {integrity: sha512-RJRdvCo6IAnPdsvP/7m6bsQqNnn1FCBX5ZNtFL98MmFF/4xAIJTIg1YbHW5DC2W5SKZanrC6i4HsJqlajw/dZw==}
    engines: {node: '>= 0.4'}

  shebang-command@1.2.0:
    resolution: {integrity: sha512-EV3L1+UQWGor21OmnvojK36mhg+TyIKDh3iFBKBohr5xeXIhNBcx8oWdgkTEEQ+BEFFYdLRuqMfd5L84N1V5Vg==}
    engines: {node: '>=0.10.0'}

  shebang-command@2.0.0:
    resolution: {integrity: sha512-kHxr2zZpYtdmrN1qDjrrX/Z1rR1kG8Dx+gkpK1G4eXmvXswmcE1hTWBWYUzlraYw1/yZp6YuDY77YtvbN0dmDA==}
    engines: {node: '>=8'}

  shebang-regex@1.0.0:
    resolution: {integrity: sha512-wpoSFAxys6b2a2wHZ1XpDSgD7N9iVjg29Ph9uV/uaP9Ex/KXlkTZTeddxDPSYQpgvzKLGJke2UU0AzoGCjNIvQ==}
    engines: {node: '>=0.10.0'}

  shebang-regex@3.0.0:
    resolution: {integrity: sha512-7++dFhtcx3353uBaq8DDR4NuxBetBzC7ZQOhmTQInHEd6bSrXdiEyzCvG07Z44UYdLShWUyXt5M/yhz8ekcb1A==}
    engines: {node: '>=8'}

  shell-quote@1.8.2:
    resolution: {integrity: sha512-AzqKpGKjrj7EM6rKVQEPpB288oCfnrEIuyoT9cyF4nmGa7V8Zk6f7RRqYisX8X9m+Q7bd632aZW4ky7EhbQztA==}
    engines: {node: '>= 0.4'}

  side-channel-list@1.0.0:
    resolution: {integrity: sha512-FCLHtRD/gnpCiCHEiJLOwdmFP+wzCmDEkc9y7NsYxeF4u7Btsn1ZuwgwJGxImImHicJArLP4R0yX4c2KCrMrTA==}
    engines: {node: '>= 0.4'}

  side-channel-map@1.0.1:
    resolution: {integrity: sha512-VCjCNfgMsby3tTdo02nbjtM/ewra6jPHmpThenkTYh8pG9ucZ/1P8So4u4FGBek/BjpOVsDCMoLA/iuBKIFXRA==}
    engines: {node: '>= 0.4'}

  side-channel-weakmap@1.0.2:
    resolution: {integrity: sha512-WPS/HvHQTYnHisLo9McqBHOJk2FkHO/tlpvldyrnem4aeQp4hai3gythswg6p01oSoTl58rcpiFAjF2br2Ak2A==}
    engines: {node: '>= 0.4'}

  side-channel@1.1.0:
    resolution: {integrity: sha512-ZX99e6tRweoUXqR+VBrslhda51Nh5MTQwou5tnUDgbtyM0dBgmhEDtWGP/xbKn6hqfPRHujUNwz5fy/wbbhnpw==}
    engines: {node: '>= 0.4'}

  siginfo@2.0.0:
    resolution: {integrity: sha512-ybx0WO1/8bSBLEWXZvEd7gMW3Sn3JFlW3TvX1nREbDLRNQNaeNN8WK0meBwPdAaOI7TtRRRJn/Es1zhrrCHu7g==}

  signal-exit@3.0.7:
    resolution: {integrity: sha512-wnD2ZE+l+SPC/uoS0vXeE9L1+0wuaMqKlfz9AMUo38JsyLSBWSFcHR1Rri62LZc12vLr1gb3jl7iwQhgwpAbGQ==}

  signal-exit@4.1.0:
    resolution: {integrity: sha512-bzyZ1e88w9O1iNJbKnOlvYTrWPDl46O1bG0D3XInv+9tkPrxrN8jUUTiFlDkkmKWgn1M6CfIA13SuGqOa9Korw==}
    engines: {node: '>=14'}

  slash@3.0.0:
    resolution: {integrity: sha512-g9Q1haeby36OSStwb4ntCGGGaKsaVSjQ68fBxoQcutl5fS1vuY18H3wSt3jFyFtrkx+Kz0V1G85A4MyAdDMi2Q==}
    engines: {node: '>=8'}

  source-map-js@1.2.1:
    resolution: {integrity: sha512-UXWMKhLOwVKb728IUtQPXxfYU+usdybtUrK/8uGE8CQMvrhOpwvzDBwj0QhSL7MQc7vIsISBG8VQ8+IDQxpfQA==}
    engines: {node: '>=0.10.0'}

  source-map-support@0.5.13:
    resolution: {integrity: sha512-SHSKFHadjVA5oR4PPqhtAVdcBWwRYVd6g6cAXnIbRiIwc2EhPrTuKUBdSLvlEKyIP3GCf89fltvcZiP9MMFA1w==}

  source-map@0.6.1:
    resolution: {integrity: sha512-UjgapumWlbMhkBgzT7Ykc5YXUT46F0iKu8SGXq0bcwP5dz/h0Plj6enJqjz1Zbq2l5WaqYnrVbwWOWMyF3F47g==}
    engines: {node: '>=0.10.0'}

  spdx-correct@3.2.0:
    resolution: {integrity: sha512-kN9dJbvnySHULIluDHy32WHRUu3Og7B9sbY7tsFLctQkIqnMh3hErYgdMjTYuqmcXX+lK5T1lnUt3G7zNswmZA==}

  spdx-exceptions@2.5.0:
    resolution: {integrity: sha512-PiU42r+xO4UbUS1buo3LPJkjlO7430Xn5SVAhdpzzsPHsjbYVflnnFdATgabnLude+Cqu25p6N+g2lw/PFsa4w==}

  spdx-expression-parse@3.0.1:
    resolution: {integrity: sha512-cbqHunsQWnJNE6KhVSMsMeH5H/L9EpymbzqTQ3uLwNCLZ1Q481oWaofqH7nO6V07xlXwY6PhQdQ2IedWx/ZK4Q==}

  spdx-license-ids@3.0.21:
    resolution: {integrity: sha512-Bvg/8F5XephndSK3JffaRqdT+gyhfqIPwDHpX80tJrF8QQRYMo8sNMeaZ2Dp5+jhwKnUmIOyFFQfHRkjJm5nXg==}

  sprintf-js@1.0.3:
    resolution: {integrity: sha512-D9cPgkvLlV3t3IzL0D0YLvGA9Ahk4PcvVwUbN0dSGr1aP0Nrt4AEnTUbuGvquEC0mA64Gqt1fzirlRs5ibXx8g==}

  stack-utils@2.0.6:
    resolution: {integrity: sha512-XlkWvfIm6RmsWtNJx+uqtKLS8eqFbxUg0ZzLXqY0caEy9l7hruX8IpiDnjsLavoBgqCCR71TqWO8MaXYheJ3RQ==}
    engines: {node: '>=10'}

  stackback@0.0.2:
    resolution: {integrity: sha512-1XMJE5fQo1jGH6Y/7ebnwPOBEkIEnT4QF32d5R1+VXdXveM0IBMJt8zfaxX1P3QhVwrYe+576+jkANtSS2mBbw==}

  std-env@3.10.0:
    resolution: {integrity: sha512-5GS12FdOZNliM5mAOxFRg7Ir0pWz8MdpYm6AY6VPkGpbA7ZzmbzNcBJQ0GPvvyWgcY7QAhCgf9Uy89I03faLkg==}

  string-length@4.0.2:
    resolution: {integrity: sha512-+l6rNN5fYHNhZZy41RXsYptCjA2Igmq4EG7kZAYFQI1E1VTXarr6ZPXBg6eq7Y6eK4FEhY6AJlyuFIb/v/S0VQ==}
    engines: {node: '>=10'}

  string-width@4.2.3:
    resolution: {integrity: sha512-wKyQRQpjJ0sIp62ErSZdGsjMJWsap5oRNihHhu6G7JVO/9jIB6UyevL+tXuOqrng8j/cxKTWyWUwvSTriiZz/g==}
    engines: {node: '>=8'}

  string-width@5.1.2:
    resolution: {integrity: sha512-HnLOCR3vjcY8beoNLtcjZ5/nxn2afmME6lhrDrebokqMap+XbeW8n9TXpPDOqdGK5qcI3oT0GKTW6wC7EMiVqA==}
    engines: {node: '>=12'}

  string.prototype.padend@3.1.6:
    resolution: {integrity: sha512-XZpspuSB7vJWhvJc9DLSlrXl1mcA2BdoY5jjnS135ydXqLoqhs96JjDtCkjJEQHvfqZIp9hBuBMgI589peyx9Q==}
    engines: {node: '>= 0.4'}

  string.prototype.trim@1.2.10:
    resolution: {integrity: sha512-Rs66F0P/1kedk5lyYyH9uBzuiI/kNRmwJAR9quK6VOtIpZ2G+hMZd+HQbbv25MgCA6gEffoMZYxlTod4WcdrKA==}
    engines: {node: '>= 0.4'}

  string.prototype.trimend@1.0.9:
    resolution: {integrity: sha512-G7Ok5C6E/j4SGfyLCloXTrngQIQU3PWtXGst3yM7Bea9FRURf1S42ZHlZZtsNque2FN2PoUhfZXYLNWwEr4dLQ==}
    engines: {node: '>= 0.4'}

  string.prototype.trimstart@1.0.8:
    resolution: {integrity: sha512-UXSH262CSZY1tfu3G3Secr6uGLCFVPMhIqHjlgCUtCCcgihYc/xKs9djMTMUOb2j1mVSeU8EU6NWc/iQKU6Gfg==}
    engines: {node: '>= 0.4'}

  strip-ansi@6.0.1:
    resolution: {integrity: sha512-Y38VPSHcqkFrCpFnQ9vuSXmquuv5oXOKpGeT6aGrr3o3Gc9AlVa6JBfUSOCnbxGGZF+/0ooI7KrPuUSztUdU5A==}
    engines: {node: '>=8'}

  strip-ansi@7.1.2:
    resolution: {integrity: sha512-gmBGslpoQJtgnMAvOVqGZpEz9dyoKTCzy2nfz/n8aIFhN/jCE/rCmcxabB6jOOHV+0WNnylOxaxBQPSvcWklhA==}
    engines: {node: '>=12'}

  strip-bom@3.0.0:
    resolution: {integrity: sha512-vavAMRXOgBVNF6nyEEmL3DBK19iRpDcoIwW+swQ+CbGiu7lju6t+JklA1MHweoWtadgt4ISVUsXLyDq34ddcwA==}
    engines: {node: '>=4'}

  strip-bom@4.0.0:
    resolution: {integrity: sha512-3xurFv5tEgii33Zi8Jtp55wEIILR9eh34FAW00PZf+JnSsTmV/ioewSgQl97JHvgjoRGwPShsWm+IdrxB35d0w==}
    engines: {node: '>=8'}

  strip-final-newline@2.0.0:
    resolution: {integrity: sha512-BrpvfNAE3dcvq7ll3xVumzjKjZQ5tI1sEUIKr3Uoks0XUl45St3FlatVqef9prk4jRDzhW6WZg+3bk93y6pLjA==}
    engines: {node: '>=6'}

  strip-json-comments@3.1.1:
    resolution: {integrity: sha512-6fPc+R4ihwqP6N/aIv2f1gMH8lOVtWQHoqC4yK6oSDVVocumAsfCqjkXnqiYMhmMwS/mEHLp7Vehlt3ql6lEig==}
    engines: {node: '>=8'}

  supports-color@5.5.0:
    resolution: {integrity: sha512-QjVjwdXIt408MIiAqCX4oUKsgU2EqAGzs2Ppkm4aQYbjm+ZEWEcW4SfFNTr4uMNZma0ey4f5lgLrkB0aX0QMow==}
    engines: {node: '>=4'}

  supports-color@7.2.0:
    resolution: {integrity: sha512-qpCAvRl9stuOHveKsn7HncJRvv501qIacKzQlO/+Lwxc9+0q2wLyv4Dfvt80/DPn2pqOBsJdDiogXGR9+OvwRw==}
    engines: {node: '>=8'}

  supports-color@8.1.1:
    resolution: {integrity: sha512-MpUEN2OodtUzxvKQl72cUF7RQ5EiHsGvSsVG0ia9c5RbWGL2CI4C7EpPS8UTBIplnlzZiNuV56w+FuNxy3ty2Q==}
    engines: {node: '>=10'}

  supports-preserve-symlinks-flag@1.0.0:
    resolution: {integrity: sha512-ot0WnXS9fgdkgIcePe6RHNk1WA8+muPa6cSjeR3V8K27q9BB1rTE3R1p7Hv0z1ZyAc8s6Vvv8DIyWf681MAt0w==}
    engines: {node: '>= 0.4'}

  synckit@0.11.11:
    resolution: {integrity: sha512-MeQTA1r0litLUf0Rp/iisCaL8761lKAZHaimlbGK4j0HysC4PLfqygQj9srcs0m2RdtDYnF8UuYyKpbjHYp7Jw==}
    engines: {node: ^14.18.0 || >=16.0.0}

  test-exclude@6.0.0:
    resolution: {integrity: sha512-cAGWPIyOHU6zlmg88jwm7VRyXnMN7iV68OGAbYDk/Mh/xC/pzVPlQtY6ngoIH/5/tciuhGfvESU8GrHrcxD56w==}
    engines: {node: '>=8'}

  tinybench@2.9.0:
    resolution: {integrity: sha512-0+DUvqWMValLmha6lr4kD8iAMK1HzV0/aKnCtWb9v9641TnP/MFb7Pc2bxoxQjTXAErryXVgUOfv2YqNllqGeg==}

  tinyexec@1.0.2:
    resolution: {integrity: sha512-W/KYk+NFhkmsYpuHq5JykngiOCnxeVL8v8dFnqxSD8qEEdRfXk1SDM6JzNqcERbcGYj9tMrDQBYV9cjgnunFIg==}
    engines: {node: '>=18'}

  tinyglobby@0.2.15:
    resolution: {integrity: sha512-j2Zq4NyQYG5XMST4cbs02Ak8iJUdxRM0XI5QyxXuZOzKOINmWurp3smXu3y5wDcJrptwpSjgXHzIQxR0omXljQ==}
    engines: {node: '>=12.0.0'}

  tinyrainbow@3.0.3:
    resolution: {integrity: sha512-PSkbLUoxOFRzJYjjxHJt9xro7D+iilgMX/C9lawzVuYiIdcihh9DXmVibBe8lmcFrRi/VzlPjBxbN7rH24q8/Q==}
    engines: {node: '>=14.0.0'}

  tmpl@1.0.5:
    resolution: {integrity: sha512-3f0uOEAQwIqGuWW2MVzYg8fV/QNnc/IpuJNG837rLuczAaLVHslWHZQj4IGiEl5Hs3kkbhwL9Ab7Hrsmuj+Smw==}

  to-regex-range@5.0.1:
    resolution: {integrity: sha512-65P7iz6X5yEr1cwcgvQxbbIw7Uk3gOy5dIdtZ4rDveLqhrdJP+Li/Hx6tyK0NEb+2GCyneCMJiGqrADCSNk8sQ==}
    engines: {node: '>=8.0'}

  ts-node@10.9.2:
    resolution: {integrity: sha512-f0FFpIdcHgn8zcPSbf1dRevwt047YMnaiJM3u2w2RewrB+fob/zePZcrOyQoLMMO7aBIddLcQIEK5dYjkLnGrQ==}
    hasBin: true
    peerDependencies:
      '@swc/core': '>=1.2.50'
      '@swc/wasm': '>=1.2.50'
      '@types/node': '*'
      typescript: '>=2.7'
    peerDependenciesMeta:
      '@swc/core':
        optional: true
      '@swc/wasm':
        optional: true

  tslib@2.8.1:
    resolution: {integrity: sha512-oJFu94HQb+KVduSUQL7wnpmqnfmLsOA/nAh6b6EH0wCEoK0/mPeXU6c3wKDV83MkOuHPRHtSXKKU99IBazS/2w==}

  type-detect@4.0.8:
    resolution: {integrity: sha512-0fr/mIH1dlO+x7TlcMy+bIDqKPsw/70tVyeHW787goQjhmqaZe10uwLujubK9q9Lg6Fiho1KUKDYz0Z7k7g5/g==}
    engines: {node: '>=4'}

  type-fest@0.21.3:
    resolution: {integrity: sha512-t0rzBq87m3fVcduHDUFhKmyyX+9eo6WQjZvf51Ea/M0Q7+T374Jp1aUiyUl0GKxp8M/OETVHSDvmkyPgvX+X2w==}
    engines: {node: '>=10'}

  typed-array-buffer@1.0.3:
    resolution: {integrity: sha512-nAYYwfY3qnzX30IkA6AQZjVbtK6duGontcQm1WSG1MD94YLqK0515GNApXkoxKOWMusVssAHWLh9SeaoefYFGw==}
    engines: {node: '>= 0.4'}

  typed-array-byte-length@1.0.3:
    resolution: {integrity: sha512-BaXgOuIxz8n8pIq3e7Atg/7s+DpiYrxn4vdot3w9KbnBhcRQq6o3xemQdIfynqSeXeDrF32x+WvfzmOjPiY9lg==}
    engines: {node: '>= 0.4'}

  typed-array-byte-offset@1.0.4:
    resolution: {integrity: sha512-bTlAFB/FBYMcuX81gbL4OcpH5PmlFHqlCCpAl8AlEzMz5k53oNDvN8p1PNOWLEmI2x4orp3raOFB51tv9X+MFQ==}
    engines: {node: '>= 0.4'}

  typed-array-length@1.0.7:
    resolution: {integrity: sha512-3KS2b+kL7fsuk/eJZ7EQdnEmQoaho/r6KUef7hxvltNA5DR8NAUM+8wJMbJyZ4G9/7i3v5zPBIMN5aybAh2/Jg==}
    engines: {node: '>= 0.4'}

  typedoc-plugin-frontmatter@1.3.0:
    resolution: {integrity: sha512-xYQFMAecMlsRUjmf9oM/Sq2FVz4zlgcbIeVFNLdO118CHTN06gIKJNSlyExh9+Xl8sK0YhIvoQwViUURxritWA==}
    peerDependencies:
      typedoc-plugin-markdown: '>=4.5.0'

  typedoc-plugin-markdown@4.8.1:
    resolution: {integrity: sha512-ug7fc4j0SiJxSwBGLncpSo8tLvrT9VONvPUQqQDTKPxCoFQBADLli832RGPtj6sfSVJebNSrHZQRUdEryYH/7g==}
    engines: {node: '>= 18'}
    peerDependencies:
      typedoc: 0.28.x

  typedoc@0.28.12:
    resolution: {integrity: sha512-H5ODu4f7N+myG4MfuSp2Vh6wV+WLoZaEYxKPt2y8hmmqNEMVrH69DAjjdmYivF4tP/C2jrIZCZhPalZlTU/ipA==}
    engines: {node: '>= 18', pnpm: '>= 10'}
    hasBin: true
    peerDependencies:
      typescript: 5.0.x || 5.1.x || 5.2.x || 5.3.x || 5.4.x || 5.5.x || 5.6.x || 5.7.x || 5.8.x || 5.9.x

  typescript@5.8.2:
    resolution: {integrity: sha512-aJn6wq13/afZp/jT9QZmwEjDqqvSGp1VT5GVg+f/t6/oVyrgXM6BY1h9BRh/O5p3PlUPAe+WuiEZOmb/49RqoQ==}
    engines: {node: '>=14.17'}
    hasBin: true

  uc.micro@2.1.0:
    resolution: {integrity: sha512-ARDJmphmdvUk6Glw7y9DQ2bFkKBHwQHLi2lsaH6PPmz/Ka9sFOBsBluozhDltWmnv9u/cF6Rt87znRTPV+yp/A==}

  unbox-primitive@1.1.0:
    resolution: {integrity: sha512-nWJ91DjeOkej/TA8pXQ3myruKpKEYgqvpw9lz4OPHj/NWFNluYrjbz9j01CJ8yKQd2g4jFoOkINCTW2I5LEEyw==}
    engines: {node: '>= 0.4'}

  undici-types@6.20.0:
    resolution: {integrity: sha512-Ny6QZ2Nju20vw1SRHe3d9jVu6gJ+4e3+MMpqu7pqE5HT6WsTSlce++GQmK5UXS8mzV8DSYHrQH+Xrf2jVcuKNg==}

  unrs-resolver@1.11.1:
    resolution: {integrity: sha512-bSjt9pjaEBnNiGgc9rUiHGKv5l4/TGzDmYw3RhnkJGtLhbnnA/5qJj7x3dNDCRx/PJxu774LlH8lCOlB4hEfKg==}

  update-browserslist-db@1.2.2:
    resolution: {integrity: sha512-E85pfNzMQ9jpKkA7+TJAi4TJN+tBCuWh5rUcS/sv6cFi+1q9LYDwDI5dpUL0u/73EElyQ8d3TEaeW4sPedBqYA==}
    hasBin: true
    peerDependencies:
      browserslist: '>= 4.21.0'

  v8-compile-cache-lib@3.0.1:
    resolution: {integrity: sha512-wa7YjyUGfNZngI/vtK0UHAN+lgDCxBPCylVXGp0zu59Fz5aiGtNXaq3DhIov063MorB+VfufLh3JlF2KdTK3xg==}

  v8-to-istanbul@9.3.0:
    resolution: {integrity: sha512-kiGUalWN+rgBJ/1OHZsBtU4rXZOfj/7rKQxULKlIzwzQSvMJUUNgPwJEEh7gU6xEVxC0ahoOBvN2YI8GH6FNgA==}
    engines: {node: '>=10.12.0'}

  validate-npm-package-license@3.0.4:
    resolution: {integrity: sha512-DpKm2Ui/xN7/HQKCtpZxoRWBhZ9Z0kqtygG8XCgNQ8ZlDnxuQmWhj566j8fN4Cu3/JmbhsDo7fcAJq4s9h27Ew==}

  vite@7.2.7:
    resolution: {integrity: sha512-ITcnkFeR3+fI8P1wMgItjGrR10170d8auB4EpMLPqmx6uxElH3a/hHGQabSHKdqd4FXWO1nFIp9rRn7JQ34ACQ==}
    engines: {node: ^20.19.0 || >=22.12.0}
    hasBin: true
    peerDependencies:
      '@types/node': ^20.19.0 || >=22.12.0
      jiti: '>=1.21.0'
      less: ^4.0.0
      lightningcss: ^1.21.0
      sass: ^1.70.0
      sass-embedded: ^1.70.0
      stylus: '>=0.54.8'
      sugarss: ^5.0.0
      terser: ^5.16.0
      tsx: ^4.8.1
      yaml: ^2.4.2
    peerDependenciesMeta:
      '@types/node':
        optional: true
      jiti:
        optional: true
      less:
        optional: true
      lightningcss:
        optional: true
      sass:
        optional: true
      sass-embedded:
        optional: true
      stylus:
        optional: true
      sugarss:
        optional: true
      terser:
        optional: true
      tsx:
        optional: true
      yaml:
        optional: true

  vitest@4.0.15:
    resolution: {integrity: sha512-n1RxDp8UJm6N0IbJLQo+yzLZ2sQCDyl1o0LeugbPWf8+8Fttp29GghsQBjYJVmWq3gBFfe9Hs1spR44vovn2wA==}
    engines: {node: ^20.0.0 || ^22.0.0 || >=24.0.0}
    hasBin: true
    peerDependencies:
      '@edge-runtime/vm': '*'
      '@opentelemetry/api': ^1.9.0
      '@types/node': ^20.0.0 || ^22.0.0 || >=24.0.0
      '@vitest/browser-playwright': 4.0.15
      '@vitest/browser-preview': 4.0.15
      '@vitest/browser-webdriverio': 4.0.15
      '@vitest/ui': 4.0.15
      happy-dom: '*'
      jsdom: '*'
    peerDependenciesMeta:
      '@edge-runtime/vm':
        optional: true
      '@opentelemetry/api':
        optional: true
      '@types/node':
        optional: true
      '@vitest/browser-playwright':
        optional: true
      '@vitest/browser-preview':
        optional: true
      '@vitest/browser-webdriverio':
        optional: true
      '@vitest/ui':
        optional: true
      happy-dom:
        optional: true
      jsdom:
        optional: true

  walker@1.0.8:
    resolution: {integrity: sha512-ts/8E8l5b7kY0vlWLewOkDXMmPdLcVV4GmOQLyxuSswIJsweeFZtAsMF7k1Nszz+TYBQrlYRmzOnr398y1JemQ==}

  which-boxed-primitive@1.1.1:
    resolution: {integrity: sha512-TbX3mj8n0odCBFVlY8AxkqcHASw3L60jIuF8jFP78az3C2YhmGvqbHBpAjTRH2/xqYunrJ9g1jSyjCjpoWzIAA==}
    engines: {node: '>= 0.4'}

  which-builtin-type@1.2.1:
    resolution: {integrity: sha512-6iBczoX+kDQ7a3+YJBnh3T+KZRxM/iYNPXicqk66/Qfm1b93iu+yOImkg0zHbj5LNOcNv1TEADiZ0xa34B4q6Q==}
    engines: {node: '>= 0.4'}

  which-collection@1.0.2:
    resolution: {integrity: sha512-K4jVyjnBdgvc86Y6BkaLZEN933SwYOuBFkdmBu9ZfkcAbdVbpITnDmjvZ/aQjRXQrv5EPkTnD1s39GiiqbngCw==}
    engines: {node: '>= 0.4'}

  which-typed-array@1.1.19:
    resolution: {integrity: sha512-rEvr90Bck4WZt9HHFC4DJMsjvu7x+r6bImz0/BrbWb7A2djJ8hnZMrWnHo9F8ssv0OMErasDhftrfROTyqSDrw==}
    engines: {node: '>= 0.4'}

  which@1.3.1:
    resolution: {integrity: sha512-HxJdYWq1MTIQbJ3nw0cqssHoTNU267KlrDuGZ1WYlxDStUtKUhOaJmh112/TZmHxxUfuJqPXSOm7tDyas0OSIQ==}
    hasBin: true

  which@2.0.2:
    resolution: {integrity: sha512-BLI3Tl1TW3Pvl70l3yq3Y64i+awpwXqsGBYWkkqMtnbXgrMD+yj7rhW0kuEDxzJaYXGjEW5ogapKNMEKNMjibA==}
    engines: {node: '>= 8'}
    hasBin: true

  why-is-node-running@2.3.0:
    resolution: {integrity: sha512-hUrmaWBdVDcxvYqnyh09zunKzROWjbZTiNy8dBEjkS7ehEDQibXJ7XvlmtbwuTclUiIyN+CyXQD4Vmko8fNm8w==}
    engines: {node: '>=8'}
    hasBin: true

  wrap-ansi@7.0.0:
    resolution: {integrity: sha512-YVGIj2kamLSTxw6NsZjoBxfSwsn0ycdesmc4p+Q21c5zPuZ1pl+NfxVdxPtdHvmNVOQ6XSYG4AUtyt/Fi7D16Q==}
    engines: {node: '>=10'}

  wrap-ansi@8.1.0:
    resolution: {integrity: sha512-si7QWI6zUMq56bESFvagtmzMdGOtoxfR+Sez11Mobfc7tm+VkUckk9bW2UeffTGVUbOksxmSw0AA2gs8g71NCQ==}
    engines: {node: '>=12'}

  wrappy@1.0.2:
    resolution: {integrity: sha512-l4Sp/DRseor9wL6EvV2+TuQn63dMkPjZ/sp9XkghTEbV9KlPS1xUsZ3u7/IQO4wxtcFB4bgpQPRcR3QCvezPcQ==}

  write-file-atomic@5.0.1:
    resolution: {integrity: sha512-+QU2zd6OTD8XWIJCbffaiQeH9U73qIqafo1x6V1snCWYGJf6cVE0cDR4D8xRzcEnfI21IFrUPzPGtcPf8AC+Rw==}
    engines: {node: ^14.17.0 || ^16.13.0 || >=18.0.0}

  y18n@5.0.8:
    resolution: {integrity: sha512-0pfFzegeDWJHJIAmTLRP2DwHjdF5s7jo9tuztdQxAhINCdvS+3nGINqPd00AphqJR/0LhANUS6/+7SCb98YOfA==}
    engines: {node: '>=10'}

  yallist@3.1.1:
    resolution: {integrity: sha512-a4UGQaWPH59mOXUYnAG2ewncQS4i4F43Tv3JoAM+s2VDAmS9NsK8GpDMLrCHPksFT7h3K6TOoUNn2pb7RoXx4g==}

  yaml@2.8.1:
    resolution: {integrity: sha512-lcYcMxX2PO9XMGvAJkJ3OsNMw+/7FKes7/hgerGUYWIoWu5j/+YQqcZr5JnPZWzOsEBgMbSbiSTn/dv/69Mkpw==}
    engines: {node: '>= 14.6'}
    hasBin: true

  yargs-parser@21.1.1:
    resolution: {integrity: sha512-tVpsJW7DdjecAiFpbIB1e3qxIQsE6NoPc5/eTdrbbIC4h0LVsWhnoa3g+m2HclBIujHzsxZ4VJVA+GUuc2/LBw==}
    engines: {node: '>=12'}

  yargs@17.7.2:
    resolution: {integrity: sha512-7dSzzRQ++CKnNI/krKnYRV7JKKPUXMEh61soaHKg9mrWEhzFWhFnxPxGl+69cD1Ou63C13NUPCnmIcrvqCuM6w==}
    engines: {node: '>=12'}

  yn@3.1.1:
    resolution: {integrity: sha512-Ux4ygGWsu2c7isFWe8Yu1YluJmqVhxqK2cLXNQA5AcC3QfbGNpM7fu0Y8b/z16pXLnFxZYvWhd3fhBY9DLmC6Q==}
    engines: {node: '>=6'}

  yocto-queue@0.1.0:
    resolution: {integrity: sha512-rVksvsnNCdJ/ohGc6xgPwyN8eheCxsiLM8mxuE/t/mOVqJewPuO1miLpTHQiRgTKCLexL4MeAFVagts7HmNZ2Q==}
    engines: {node: '>=10'}

snapshots:

  '@babel/code-frame@7.26.2':
    dependencies:
      '@babel/helper-validator-identifier': 7.25.9
      js-tokens: 4.0.0
      picocolors: 1.1.1

  '@babel/code-frame@7.27.1':
    dependencies:
      '@babel/helper-validator-identifier': 7.28.5
      js-tokens: 4.0.0
      picocolors: 1.1.1

  '@babel/compat-data@7.28.5': {}

  '@babel/core@7.28.5':
    dependencies:
      '@babel/code-frame': 7.27.1
      '@babel/generator': 7.28.5
      '@babel/helper-compilation-targets': 7.27.2
      '@babel/helper-module-transforms': 7.28.3(@babel/core@7.28.5)
      '@babel/helpers': 7.28.4
      '@babel/parser': 7.28.5
      '@babel/template': 7.27.2
      '@babel/traverse': 7.28.5
      '@babel/types': 7.28.5
      '@jridgewell/remapping': 2.3.5
      convert-source-map: 2.0.0
      debug: 4.4.3
      gensync: 1.0.0-beta.2
      json5: 2.2.3
      semver: 6.3.1
    transitivePeerDependencies:
      - supports-color

  '@babel/generator@7.28.5':
    dependencies:
      '@babel/parser': 7.28.5
      '@babel/types': 7.28.5
      '@jridgewell/gen-mapping': 0.3.13
      '@jridgewell/trace-mapping': 0.3.31
      jsesc: 3.1.0

  '@babel/helper-compilation-targets@7.27.2':
    dependencies:
      '@babel/compat-data': 7.28.5
      '@babel/helper-validator-option': 7.27.1
      browserslist: 4.28.1
      lru-cache: 5.1.1
      semver: 6.3.1

  '@babel/helper-globals@7.28.0': {}

  '@babel/helper-module-imports@7.27.1':
    dependencies:
      '@babel/traverse': 7.28.5
      '@babel/types': 7.28.5
    transitivePeerDependencies:
      - supports-color

  '@babel/helper-module-transforms@7.28.3(@babel/core@7.28.5)':
    dependencies:
      '@babel/core': 7.28.5
      '@babel/helper-module-imports': 7.27.1
      '@babel/helper-validator-identifier': 7.28.5
      '@babel/traverse': 7.28.5
    transitivePeerDependencies:
      - supports-color

  '@babel/helper-plugin-utils@7.27.1': {}

  '@babel/helper-string-parser@7.27.1': {}

  '@babel/helper-validator-identifier@7.25.9': {}

  '@babel/helper-validator-identifier@7.28.5': {}

  '@babel/helper-validator-option@7.27.1': {}

  '@babel/helpers@7.28.4':
    dependencies:
      '@babel/template': 7.27.2
      '@babel/types': 7.28.5

  '@babel/parser@7.28.5':
    dependencies:
      '@babel/types': 7.28.5

  '@babel/plugin-syntax-async-generators@7.8.4(@babel/core@7.28.5)':
    dependencies:
      '@babel/core': 7.28.5
      '@babel/helper-plugin-utils': 7.27.1

  '@babel/plugin-syntax-bigint@7.8.3(@babel/core@7.28.5)':
    dependencies:
      '@babel/core': 7.28.5
      '@babel/helper-plugin-utils': 7.27.1

  '@babel/plugin-syntax-class-properties@7.12.13(@babel/core@7.28.5)':
    dependencies:
      '@babel/core': 7.28.5
      '@babel/helper-plugin-utils': 7.27.1

  '@babel/plugin-syntax-class-static-block@7.14.5(@babel/core@7.28.5)':
    dependencies:
      '@babel/core': 7.28.5
      '@babel/helper-plugin-utils': 7.27.1

  '@babel/plugin-syntax-import-attributes@7.27.1(@babel/core@7.28.5)':
    dependencies:
      '@babel/core': 7.28.5
      '@babel/helper-plugin-utils': 7.27.1

  '@babel/plugin-syntax-import-meta@7.10.4(@babel/core@7.28.5)':
    dependencies:
      '@babel/core': 7.28.5
      '@babel/helper-plugin-utils': 7.27.1

  '@babel/plugin-syntax-json-strings@7.8.3(@babel/core@7.28.5)':
    dependencies:
      '@babel/core': 7.28.5
      '@babel/helper-plugin-utils': 7.27.1

  '@babel/plugin-syntax-jsx@7.27.1(@babel/core@7.28.5)':
    dependencies:
      '@babel/core': 7.28.5
      '@babel/helper-plugin-utils': 7.27.1

  '@babel/plugin-syntax-logical-assignment-operators@7.10.4(@babel/core@7.28.5)':
    dependencies:
      '@babel/core': 7.28.5
      '@babel/helper-plugin-utils': 7.27.1

  '@babel/plugin-syntax-nullish-coalescing-operator@7.8.3(@babel/core@7.28.5)':
    dependencies:
      '@babel/core': 7.28.5
      '@babel/helper-plugin-utils': 7.27.1

  '@babel/plugin-syntax-numeric-separator@7.10.4(@babel/core@7.28.5)':
    dependencies:
      '@babel/core': 7.28.5
      '@babel/helper-plugin-utils': 7.27.1

  '@babel/plugin-syntax-object-rest-spread@7.8.3(@babel/core@7.28.5)':
    dependencies:
      '@babel/core': 7.28.5
      '@babel/helper-plugin-utils': 7.27.1

  '@babel/plugin-syntax-optional-catch-binding@7.8.3(@babel/core@7.28.5)':
    dependencies:
      '@babel/core': 7.28.5
      '@babel/helper-plugin-utils': 7.27.1

  '@babel/plugin-syntax-optional-chaining@7.8.3(@babel/core@7.28.5)':
    dependencies:
      '@babel/core': 7.28.5
      '@babel/helper-plugin-utils': 7.27.1

  '@babel/plugin-syntax-private-property-in-object@7.14.5(@babel/core@7.28.5)':
    dependencies:
      '@babel/core': 7.28.5
      '@babel/helper-plugin-utils': 7.27.1

  '@babel/plugin-syntax-top-level-await@7.14.5(@babel/core@7.28.5)':
    dependencies:
      '@babel/core': 7.28.5
      '@babel/helper-plugin-utils': 7.27.1

  '@babel/plugin-syntax-typescript@7.27.1(@babel/core@7.28.5)':
    dependencies:
      '@babel/core': 7.28.5
      '@babel/helper-plugin-utils': 7.27.1

  '@babel/template@7.27.2':
    dependencies:
      '@babel/code-frame': 7.27.1
      '@babel/parser': 7.28.5
      '@babel/types': 7.28.5

  '@babel/traverse@7.28.5':
    dependencies:
      '@babel/code-frame': 7.27.1
      '@babel/generator': 7.28.5
      '@babel/helper-globals': 7.28.0
      '@babel/parser': 7.28.5
      '@babel/template': 7.27.2
      '@babel/types': 7.28.5
      debug: 4.4.3
    transitivePeerDependencies:
      - supports-color

  '@babel/types@7.28.5':
    dependencies:
      '@babel/helper-string-parser': 7.27.1
      '@babel/helper-validator-identifier': 7.28.5

  '@bcoe/v8-coverage@0.2.3': {}

  '@cspotcode/source-map-support@0.8.1':
    dependencies:
      '@jridgewell/trace-mapping': 0.3.9

  '@dfinity/agent@3.4.3(@dfinity/candid@3.4.3(@dfinity/principal@3.4.3))(@dfinity/principal@3.4.3)(@noble/hashes@1.8.0)':
    dependencies:
      '@dfinity/candid': 3.4.3(@dfinity/principal@3.4.3)
      '@dfinity/cbor': 0.2.2
      '@dfinity/principal': 3.4.3
      '@noble/curves': 1.9.7
      '@noble/hashes': 1.8.0

  '@dfinity/candid@3.4.3(@dfinity/principal@3.4.3)':
    dependencies:
      '@dfinity/principal': 3.4.3

  '@dfinity/cbor@0.2.2': {}

  '@dfinity/identity-secp256k1@3.4.3(@dfinity/candid@3.4.3(@dfinity/principal@3.4.3))(@dfinity/principal@3.4.3)(@noble/curves@1.9.7)(@noble/hashes@1.8.0)':
    dependencies:
      '@dfinity/agent': 3.4.3(@dfinity/candid@3.4.3(@dfinity/principal@3.4.3))(@dfinity/principal@3.4.3)(@noble/hashes@1.8.0)
      '@dfinity/candid': 3.4.3(@dfinity/principal@3.4.3)
      '@noble/curves': 1.9.7
      '@noble/hashes': 1.8.0
      '@scure/bip32': 1.7.0
      '@scure/bip39': 1.6.0
      asn1js: 3.0.6
    transitivePeerDependencies:
      - '@dfinity/principal'

  '@dfinity/identity@3.4.3(@dfinity/agent@3.4.3(@dfinity/candid@3.4.3(@dfinity/principal@3.4.3))(@dfinity/principal@3.4.3)(@noble/hashes@1.8.0))(@dfinity/candid@3.4.3(@dfinity/principal@3.4.3))(@dfinity/principal@3.4.3)(@noble/curves@1.9.7)(@noble/hashes@1.8.0)':
    dependencies:
      '@dfinity/agent': 3.4.3(@dfinity/candid@3.4.3(@dfinity/principal@3.4.3))(@dfinity/principal@3.4.3)(@noble/hashes@1.8.0)
      '@dfinity/candid': 3.4.3(@dfinity/principal@3.4.3)
      '@dfinity/principal': 3.4.3
      '@noble/curves': 1.9.7
      '@noble/hashes': 1.8.0

  '@dfinity/principal@3.4.3':
    dependencies:
      '@noble/hashes': 1.8.0

  '@dfinity/typedoc-plugin-icp-docs@0.0.3(typedoc-plugin-frontmatter@1.3.0(typedoc-plugin-markdown@4.8.1(typedoc@0.28.12(typescript@5.8.2))))(typedoc-plugin-markdown@4.8.1(typedoc@0.28.12(typescript@5.8.2)))(typedoc@0.28.12(typescript@5.8.2))':
    dependencies:
      commander: 14.0.1
      typedoc: 0.28.12(typescript@5.8.2)
      typedoc-plugin-frontmatter: 1.3.0(typedoc-plugin-markdown@4.8.1(typedoc@0.28.12(typescript@5.8.2)))
      typedoc-plugin-markdown: 4.8.1(typedoc@0.28.12(typescript@5.8.2))

  '@emnapi/core@1.7.1':
    dependencies:
      '@emnapi/wasi-threads': 1.1.0
      tslib: 2.8.1
    optional: true

  '@emnapi/runtime@1.7.1':
    dependencies:
      tslib: 2.8.1
    optional: true

  '@emnapi/wasi-threads@1.1.0':
    dependencies:
      tslib: 2.8.1
    optional: true

  '@esbuild/aix-ppc64@0.25.12':
    optional: true

  '@esbuild/android-arm64@0.25.12':
    optional: true

  '@esbuild/android-arm@0.25.12':
    optional: true

  '@esbuild/android-x64@0.25.12':
    optional: true

  '@esbuild/darwin-arm64@0.25.12':
    optional: true

  '@esbuild/darwin-x64@0.25.12':
    optional: true

  '@esbuild/freebsd-arm64@0.25.12':
    optional: true

  '@esbuild/freebsd-x64@0.25.12':
    optional: true

  '@esbuild/linux-arm64@0.25.12':
    optional: true

  '@esbuild/linux-arm@0.25.12':
    optional: true

  '@esbuild/linux-ia32@0.25.12':
    optional: true

  '@esbuild/linux-loong64@0.25.12':
    optional: true

  '@esbuild/linux-mips64el@0.25.12':
    optional: true

  '@esbuild/linux-ppc64@0.25.12':
    optional: true

  '@esbuild/linux-riscv64@0.25.12':
    optional: true

  '@esbuild/linux-s390x@0.25.12':
    optional: true

  '@esbuild/linux-x64@0.25.12':
    optional: true

  '@esbuild/netbsd-arm64@0.25.12':
    optional: true

  '@esbuild/netbsd-x64@0.25.12':
    optional: true

  '@esbuild/openbsd-arm64@0.25.12':
    optional: true

  '@esbuild/openbsd-x64@0.25.12':
    optional: true

  '@esbuild/openharmony-arm64@0.25.12':
    optional: true

  '@esbuild/sunos-x64@0.25.12':
    optional: true

  '@esbuild/win32-arm64@0.25.12':
    optional: true

  '@esbuild/win32-ia32@0.25.12':
    optional: true

  '@esbuild/win32-x64@0.25.12':
    optional: true

  '@gerrit0/mini-shiki@3.12.2':
    dependencies:
      '@shikijs/engine-oniguruma': 3.12.2
      '@shikijs/langs': 3.12.2
      '@shikijs/themes': 3.12.2
      '@shikijs/types': 3.12.2
      '@shikijs/vscode-textmate': 10.0.2

<<<<<<< HEAD
  '@icp-sdk/core@4.2.3(@dfinity/agent@3.4.3(@dfinity/candid@3.4.3(@dfinity/principal@3.4.3))(@dfinity/principal@3.4.3)(@noble/hashes@1.8.0))(@dfinity/candid@3.4.3(@dfinity/principal@3.4.3))(@dfinity/identity-secp256k1@3.4.3(@dfinity/candid@3.4.3(@dfinity/principal@3.4.3))(@dfinity/principal@3.4.3)(@noble/curves@1.9.7)(@noble/hashes@1.8.0))(@dfinity/identity@3.4.3(@dfinity/agent@3.4.3(@dfinity/candid@3.4.3(@dfinity/principal@3.4.3))(@dfinity/principal@3.4.3)(@noble/hashes@1.8.0))(@dfinity/candid@3.4.3(@dfinity/principal@3.4.3))(@dfinity/principal@3.4.3)(@noble/curves@1.9.7)(@noble/hashes@1.8.0))(@dfinity/principal@3.4.3)':
    dependencies:
      '@dfinity/agent': 3.4.3(@dfinity/candid@3.4.3(@dfinity/principal@3.4.3))(@dfinity/principal@3.4.3)(@noble/hashes@1.8.0)
      '@dfinity/candid': 3.4.3(@dfinity/principal@3.4.3)
      '@dfinity/identity': 3.4.3(@dfinity/agent@3.4.3(@dfinity/candid@3.4.3(@dfinity/principal@3.4.3))(@dfinity/principal@3.4.3)(@noble/hashes@1.8.0))(@dfinity/candid@3.4.3(@dfinity/principal@3.4.3))(@dfinity/principal@3.4.3)(@noble/curves@1.9.7)(@noble/hashes@1.8.0)
      '@dfinity/identity-secp256k1': 3.4.3(@dfinity/candid@3.4.3(@dfinity/principal@3.4.3))(@dfinity/principal@3.4.3)(@noble/curves@1.9.7)(@noble/hashes@1.8.0)
      '@dfinity/principal': 3.4.3
=======
  '@isaacs/cliui@8.0.2':
    dependencies:
      string-width: 5.1.2
      string-width-cjs: string-width@4.2.3
      strip-ansi: 7.1.2
      strip-ansi-cjs: strip-ansi@6.0.1
      wrap-ansi: 8.1.0
      wrap-ansi-cjs: wrap-ansi@7.0.0
>>>>>>> ec6a19a3

  '@istanbuljs/load-nyc-config@1.1.0':
    dependencies:
      camelcase: 5.3.1
      find-up: 4.1.0
      get-package-type: 0.1.0
      js-yaml: 3.14.2
      resolve-from: 5.0.0

  '@istanbuljs/schema@0.1.3': {}

  '@jest/console@30.2.0':
    dependencies:
      '@jest/types': 30.2.0
      '@types/node': 22.13.10
      chalk: 4.1.2
      jest-message-util: 30.2.0
      jest-util: 30.2.0
      slash: 3.0.0

  '@jest/core@30.2.0(ts-node@10.9.2(@swc/core@1.15.3)(@types/node@22.13.10)(typescript@5.8.2))':
    dependencies:
      '@jest/console': 30.2.0
      '@jest/pattern': 30.0.1
      '@jest/reporters': 30.2.0
      '@jest/test-result': 30.2.0
      '@jest/transform': 30.2.0
      '@jest/types': 30.2.0
      '@types/node': 22.13.10
      ansi-escapes: 4.3.2
      chalk: 4.1.2
      ci-info: 4.3.1
      exit-x: 0.2.2
      graceful-fs: 4.2.11
      jest-changed-files: 30.2.0
      jest-config: 30.2.0(@types/node@22.13.10)(ts-node@10.9.2(@swc/core@1.15.3)(@types/node@22.13.10)(typescript@5.8.2))
      jest-haste-map: 30.2.0
      jest-message-util: 30.2.0
      jest-regex-util: 30.0.1
      jest-resolve: 30.2.0
      jest-resolve-dependencies: 30.2.0
      jest-runner: 30.2.0
      jest-runtime: 30.2.0
      jest-snapshot: 30.2.0
      jest-util: 30.2.0
      jest-validate: 30.2.0
      jest-watcher: 30.2.0
      micromatch: 4.0.8
      pretty-format: 30.2.0
      slash: 3.0.0
    transitivePeerDependencies:
      - babel-plugin-macros
      - esbuild-register
      - supports-color
      - ts-node

  '@jest/create-cache-key-function@30.2.0':
    dependencies:
      '@jest/types': 30.2.0

  '@jest/diff-sequences@30.0.1': {}

  '@jest/environment@30.2.0':
    dependencies:
      '@jest/fake-timers': 30.2.0
      '@jest/types': 30.2.0
      '@types/node': 22.13.10
      jest-mock: 30.2.0

  '@jest/expect-utils@29.7.0':
    dependencies:
      jest-get-type: 29.6.3

  '@jest/expect-utils@30.2.0':
    dependencies:
      '@jest/get-type': 30.1.0

  '@jest/expect@30.2.0':
    dependencies:
      expect: 30.2.0
      jest-snapshot: 30.2.0
    transitivePeerDependencies:
      - supports-color

  '@jest/fake-timers@30.2.0':
    dependencies:
      '@jest/types': 30.2.0
      '@sinonjs/fake-timers': 13.0.5
      '@types/node': 22.13.10
      jest-message-util: 30.2.0
      jest-mock: 30.2.0
      jest-util: 30.2.0

  '@jest/get-type@30.1.0': {}

  '@jest/globals@30.2.0':
    dependencies:
      '@jest/environment': 30.2.0
      '@jest/expect': 30.2.0
      '@jest/types': 30.2.0
      jest-mock: 30.2.0
    transitivePeerDependencies:
      - supports-color

  '@jest/pattern@30.0.1':
    dependencies:
      '@types/node': 22.13.10
      jest-regex-util: 30.0.1

  '@jest/reporters@30.2.0':
    dependencies:
      '@bcoe/v8-coverage': 0.2.3
      '@jest/console': 30.2.0
      '@jest/test-result': 30.2.0
      '@jest/transform': 30.2.0
      '@jest/types': 30.2.0
      '@jridgewell/trace-mapping': 0.3.31
      '@types/node': 22.13.10
      chalk: 4.1.2
      collect-v8-coverage: 1.0.3
      exit-x: 0.2.2
      glob: 10.5.0
      graceful-fs: 4.2.11
      istanbul-lib-coverage: 3.2.2
      istanbul-lib-instrument: 6.0.3
      istanbul-lib-report: 3.0.1
      istanbul-lib-source-maps: 5.0.6
      istanbul-reports: 3.2.0
      jest-message-util: 30.2.0
      jest-util: 30.2.0
      jest-worker: 30.2.0
      slash: 3.0.0
      string-length: 4.0.2
      v8-to-istanbul: 9.3.0
    transitivePeerDependencies:
      - supports-color

  '@jest/schemas@29.6.3':
    dependencies:
      '@sinclair/typebox': 0.27.8

  '@jest/schemas@30.0.5':
    dependencies:
      '@sinclair/typebox': 0.34.41

  '@jest/snapshot-utils@30.2.0':
    dependencies:
      '@jest/types': 30.2.0
      chalk: 4.1.2
      graceful-fs: 4.2.11
      natural-compare: 1.4.0

  '@jest/source-map@30.0.1':
    dependencies:
      '@jridgewell/trace-mapping': 0.3.31
      callsites: 3.1.0
      graceful-fs: 4.2.11

  '@jest/test-result@30.2.0':
    dependencies:
      '@jest/console': 30.2.0
      '@jest/types': 30.2.0
      '@types/istanbul-lib-coverage': 2.0.6
      collect-v8-coverage: 1.0.3

  '@jest/test-sequencer@30.2.0':
    dependencies:
      '@jest/test-result': 30.2.0
      graceful-fs: 4.2.11
      jest-haste-map: 30.2.0
      slash: 3.0.0

  '@jest/transform@30.2.0':
    dependencies:
      '@babel/core': 7.28.5
      '@jest/types': 30.2.0
      '@jridgewell/trace-mapping': 0.3.31
      babel-plugin-istanbul: 7.0.1
      chalk: 4.1.2
      convert-source-map: 2.0.0
      fast-json-stable-stringify: 2.1.0
      graceful-fs: 4.2.11
      jest-haste-map: 30.2.0
      jest-regex-util: 30.0.1
      jest-util: 30.2.0
      micromatch: 4.0.8
      pirates: 4.0.7
      slash: 3.0.0
      write-file-atomic: 5.0.1
    transitivePeerDependencies:
      - supports-color

  '@jest/types@29.6.3':
    dependencies:
      '@jest/schemas': 29.6.3
      '@types/istanbul-lib-coverage': 2.0.6
      '@types/istanbul-reports': 3.0.4
      '@types/node': 22.13.10
      '@types/yargs': 17.0.33
      chalk: 4.1.2

  '@jest/types@30.2.0':
    dependencies:
      '@jest/pattern': 30.0.1
      '@jest/schemas': 30.0.5
      '@types/istanbul-lib-coverage': 2.0.6
      '@types/istanbul-reports': 3.0.4
      '@types/node': 22.13.10
      '@types/yargs': 17.0.33
      chalk: 4.1.2

  '@jridgewell/gen-mapping@0.3.13':
    dependencies:
      '@jridgewell/sourcemap-codec': 1.5.5
      '@jridgewell/trace-mapping': 0.3.31

  '@jridgewell/remapping@2.3.5':
    dependencies:
      '@jridgewell/gen-mapping': 0.3.13
      '@jridgewell/trace-mapping': 0.3.31

  '@jridgewell/resolve-uri@3.1.2': {}

  '@jridgewell/sourcemap-codec@1.5.0': {}

  '@jridgewell/sourcemap-codec@1.5.5': {}

  '@jridgewell/trace-mapping@0.3.31':
    dependencies:
      '@jridgewell/resolve-uri': 3.1.2
      '@jridgewell/sourcemap-codec': 1.5.5

  '@jridgewell/trace-mapping@0.3.9':
    dependencies:
      '@jridgewell/resolve-uri': 3.1.2
      '@jridgewell/sourcemap-codec': 1.5.0

  '@napi-rs/wasm-runtime@0.2.12':
    dependencies:
      '@emnapi/core': 1.7.1
      '@emnapi/runtime': 1.7.1
      '@tybys/wasm-util': 0.10.1
    optional: true

  '@noble/curves@1.9.7':
    dependencies:
      '@noble/hashes': 1.8.0

  '@noble/hashes@1.7.1': {}

  '@noble/hashes@1.8.0': {}

  '@pkgjs/parseargs@0.11.0':
    optional: true

  '@pkgr/core@0.2.9': {}

  '@rollup/rollup-android-arm-eabi@4.53.3':
    optional: true

  '@rollup/rollup-android-arm64@4.53.3':
    optional: true

  '@rollup/rollup-darwin-arm64@4.53.3':
    optional: true

  '@rollup/rollup-darwin-x64@4.53.3':
    optional: true

  '@rollup/rollup-freebsd-arm64@4.53.3':
    optional: true

  '@rollup/rollup-freebsd-x64@4.53.3':
    optional: true

  '@rollup/rollup-linux-arm-gnueabihf@4.53.3':
    optional: true

  '@rollup/rollup-linux-arm-musleabihf@4.53.3':
    optional: true

  '@rollup/rollup-linux-arm64-gnu@4.53.3':
    optional: true

  '@rollup/rollup-linux-arm64-musl@4.53.3':
    optional: true

  '@rollup/rollup-linux-loong64-gnu@4.53.3':
    optional: true

  '@rollup/rollup-linux-ppc64-gnu@4.53.3':
    optional: true

  '@rollup/rollup-linux-riscv64-gnu@4.53.3':
    optional: true

  '@rollup/rollup-linux-riscv64-musl@4.53.3':
    optional: true

  '@rollup/rollup-linux-s390x-gnu@4.53.3':
    optional: true

  '@rollup/rollup-linux-x64-gnu@4.53.3':
    optional: true

  '@rollup/rollup-linux-x64-musl@4.53.3':
    optional: true

  '@rollup/rollup-openharmony-arm64@4.53.3':
    optional: true

  '@rollup/rollup-win32-arm64-msvc@4.53.3':
    optional: true

  '@rollup/rollup-win32-ia32-msvc@4.53.3':
    optional: true

  '@rollup/rollup-win32-x64-gnu@4.53.3':
    optional: true

  '@rollup/rollup-win32-x64-msvc@4.53.3':
    optional: true

  '@scure/base@1.2.6': {}

  '@scure/bip32@1.7.0':
    dependencies:
      '@noble/curves': 1.9.7
      '@noble/hashes': 1.8.0
      '@scure/base': 1.2.6

  '@scure/bip39@1.6.0':
    dependencies:
      '@noble/hashes': 1.8.0
      '@scure/base': 1.2.6

  '@shikijs/engine-oniguruma@3.12.2':
    dependencies:
      '@shikijs/types': 3.12.2
      '@shikijs/vscode-textmate': 10.0.2

  '@shikijs/langs@3.12.2':
    dependencies:
      '@shikijs/types': 3.12.2

  '@shikijs/themes@3.12.2':
    dependencies:
      '@shikijs/types': 3.12.2

  '@shikijs/types@3.12.2':
    dependencies:
      '@shikijs/vscode-textmate': 10.0.2
      '@types/hast': 3.0.4

  '@shikijs/vscode-textmate@10.0.2': {}

  '@sinclair/typebox@0.27.8': {}

  '@sinclair/typebox@0.34.41': {}

  '@sinonjs/commons@3.0.1':
    dependencies:
      type-detect: 4.0.8

  '@sinonjs/fake-timers@13.0.5':
    dependencies:
      '@sinonjs/commons': 3.0.1

  '@standard-schema/spec@1.0.0': {}

  '@swc/core-darwin-arm64@1.15.3':
    optional: true

  '@swc/core-darwin-x64@1.15.3':
    optional: true

  '@swc/core-linux-arm-gnueabihf@1.15.3':
    optional: true

  '@swc/core-linux-arm64-gnu@1.15.3':
    optional: true

  '@swc/core-linux-arm64-musl@1.15.3':
    optional: true

  '@swc/core-linux-x64-gnu@1.15.3':
    optional: true

  '@swc/core-linux-x64-musl@1.15.3':
    optional: true

  '@swc/core-win32-arm64-msvc@1.15.3':
    optional: true

  '@swc/core-win32-ia32-msvc@1.15.3':
    optional: true

  '@swc/core-win32-x64-msvc@1.15.3':
    optional: true

  '@swc/core@1.15.3':
    dependencies:
      '@swc/counter': 0.1.3
      '@swc/types': 0.1.25
    optionalDependencies:
      '@swc/core-darwin-arm64': 1.15.3
      '@swc/core-darwin-x64': 1.15.3
      '@swc/core-linux-arm-gnueabihf': 1.15.3
      '@swc/core-linux-arm64-gnu': 1.15.3
      '@swc/core-linux-arm64-musl': 1.15.3
      '@swc/core-linux-x64-gnu': 1.15.3
      '@swc/core-linux-x64-musl': 1.15.3
      '@swc/core-win32-arm64-msvc': 1.15.3
      '@swc/core-win32-ia32-msvc': 1.15.3
      '@swc/core-win32-x64-msvc': 1.15.3

  '@swc/counter@0.1.3': {}

  '@swc/jest@0.2.39(@swc/core@1.15.3)':
    dependencies:
      '@jest/create-cache-key-function': 30.2.0
      '@swc/core': 1.15.3
      '@swc/counter': 0.1.3
      jsonc-parser: 3.3.1

  '@swc/types@0.1.25':
    dependencies:
      '@swc/counter': 0.1.3

  '@tsconfig/node10@1.0.11': {}

  '@tsconfig/node12@1.0.11': {}

  '@tsconfig/node14@1.0.3': {}

  '@tsconfig/node16@1.0.4': {}

  '@tsconfig/node24@24.0.3': {}

  '@tybys/wasm-util@0.10.1':
    dependencies:
      tslib: 2.8.1
    optional: true

  '@types/babel__core@7.20.5':
    dependencies:
      '@babel/parser': 7.28.5
      '@babel/types': 7.28.5
      '@types/babel__generator': 7.27.0
      '@types/babel__template': 7.4.4
      '@types/babel__traverse': 7.28.0

  '@types/babel__generator@7.27.0':
    dependencies:
      '@babel/types': 7.28.5

  '@types/babel__template@7.4.4':
    dependencies:
      '@babel/parser': 7.28.5
      '@babel/types': 7.28.5

  '@types/babel__traverse@7.28.0':
    dependencies:
      '@babel/types': 7.28.5

  '@types/chai@5.2.3':
    dependencies:
      '@types/deep-eql': 4.0.2
      assertion-error: 2.0.1

  '@types/deep-eql@4.0.2': {}

  '@types/estree@1.0.8': {}

  '@types/hast@3.0.4':
    dependencies:
      '@types/unist': 3.0.3

  '@types/istanbul-lib-coverage@2.0.6': {}

  '@types/istanbul-lib-report@3.0.3':
    dependencies:
      '@types/istanbul-lib-coverage': 2.0.6

  '@types/istanbul-reports@3.0.4':
    dependencies:
      '@types/istanbul-lib-report': 3.0.3

  '@types/jest@29.5.14':
    dependencies:
      expect: 29.7.0
      pretty-format: 29.7.0

  '@types/node@22.13.10':
    dependencies:
      undici-types: 6.20.0

  '@types/stack-utils@2.0.3': {}

  '@types/unist@3.0.3': {}

  '@types/yargs-parser@21.0.3': {}

  '@types/yargs@17.0.33':
    dependencies:
      '@types/yargs-parser': 21.0.3

  '@ungap/structured-clone@1.3.0': {}

  '@unrs/resolver-binding-android-arm-eabi@1.11.1':
    optional: true

  '@unrs/resolver-binding-android-arm64@1.11.1':
    optional: true

  '@unrs/resolver-binding-darwin-arm64@1.11.1':
    optional: true

  '@unrs/resolver-binding-darwin-x64@1.11.1':
    optional: true

  '@unrs/resolver-binding-freebsd-x64@1.11.1':
    optional: true

  '@unrs/resolver-binding-linux-arm-gnueabihf@1.11.1':
    optional: true

  '@unrs/resolver-binding-linux-arm-musleabihf@1.11.1':
    optional: true

  '@unrs/resolver-binding-linux-arm64-gnu@1.11.1':
    optional: true

  '@unrs/resolver-binding-linux-arm64-musl@1.11.1':
    optional: true

  '@unrs/resolver-binding-linux-ppc64-gnu@1.11.1':
    optional: true

  '@unrs/resolver-binding-linux-riscv64-gnu@1.11.1':
    optional: true

  '@unrs/resolver-binding-linux-riscv64-musl@1.11.1':
    optional: true

  '@unrs/resolver-binding-linux-s390x-gnu@1.11.1':
    optional: true

  '@unrs/resolver-binding-linux-x64-gnu@1.11.1':
    optional: true

  '@unrs/resolver-binding-linux-x64-musl@1.11.1':
    optional: true

  '@unrs/resolver-binding-wasm32-wasi@1.11.1':
    dependencies:
      '@napi-rs/wasm-runtime': 0.2.12
    optional: true

  '@unrs/resolver-binding-win32-arm64-msvc@1.11.1':
    optional: true

  '@unrs/resolver-binding-win32-ia32-msvc@1.11.1':
    optional: true

  '@unrs/resolver-binding-win32-x64-msvc@1.11.1':
    optional: true

  '@vitest/expect@4.0.15':
    dependencies:
      '@standard-schema/spec': 1.0.0
      '@types/chai': 5.2.3
      '@vitest/spy': 4.0.15
      '@vitest/utils': 4.0.15
      chai: 6.2.1
      tinyrainbow: 3.0.3

  '@vitest/mocker@4.0.15(vite@7.2.7(@types/node@22.13.10)(yaml@2.8.1))':
    dependencies:
      '@vitest/spy': 4.0.15
      estree-walker: 3.0.3
      magic-string: 0.30.21
    optionalDependencies:
      vite: 7.2.7(@types/node@22.13.10)(yaml@2.8.1)

  '@vitest/pretty-format@4.0.15':
    dependencies:
      tinyrainbow: 3.0.3

  '@vitest/runner@4.0.15':
    dependencies:
      '@vitest/utils': 4.0.15
      pathe: 2.0.3

  '@vitest/snapshot@4.0.15':
    dependencies:
      '@vitest/pretty-format': 4.0.15
      magic-string: 0.30.21
      pathe: 2.0.3

  '@vitest/spy@4.0.15': {}

  '@vitest/utils@4.0.15':
    dependencies:
      '@vitest/pretty-format': 4.0.15
      tinyrainbow: 3.0.3

  acorn-walk@8.3.4:
    dependencies:
      acorn: 8.14.1

  acorn@8.14.1: {}

  ansi-escapes@4.3.2:
    dependencies:
      type-fest: 0.21.3

  ansi-regex@5.0.1: {}

  ansi-regex@6.2.2: {}

  ansi-styles@3.2.1:
    dependencies:
      color-convert: 1.9.3

  ansi-styles@4.3.0:
    dependencies:
      color-convert: 2.0.1

  ansi-styles@5.2.0: {}

  ansi-styles@6.2.3: {}

  anymatch@3.1.3:
    dependencies:
      normalize-path: 3.0.0
      picomatch: 2.3.1

  arg@4.1.3: {}

  argparse@1.0.10:
    dependencies:
      sprintf-js: 1.0.3

  argparse@2.0.1: {}

  array-buffer-byte-length@1.0.2:
    dependencies:
      call-bound: 1.0.4
      is-array-buffer: 3.0.5

  arraybuffer.prototype.slice@1.0.4:
    dependencies:
      array-buffer-byte-length: 1.0.2
      call-bind: 1.0.8
      define-properties: 1.2.1
      es-abstract: 1.23.9
      es-errors: 1.3.0
      get-intrinsic: 1.3.0
      is-array-buffer: 3.0.5

  asn1js@3.0.6:
    dependencies:
      pvtsutils: 1.3.6
      pvutils: 1.1.5
      tslib: 2.8.1

  assertion-error@2.0.1: {}

  async-function@1.0.0: {}

  available-typed-arrays@1.0.7:
    dependencies:
      possible-typed-array-names: 1.1.0

  babel-jest@30.2.0(@babel/core@7.28.5):
    dependencies:
      '@babel/core': 7.28.5
      '@jest/transform': 30.2.0
      '@types/babel__core': 7.20.5
      babel-plugin-istanbul: 7.0.1
      babel-preset-jest: 30.2.0(@babel/core@7.28.5)
      chalk: 4.1.2
      graceful-fs: 4.2.11
      slash: 3.0.0
    transitivePeerDependencies:
      - supports-color

  babel-plugin-istanbul@7.0.1:
    dependencies:
      '@babel/helper-plugin-utils': 7.27.1
      '@istanbuljs/load-nyc-config': 1.1.0
      '@istanbuljs/schema': 0.1.3
      istanbul-lib-instrument: 6.0.3
      test-exclude: 6.0.0
    transitivePeerDependencies:
      - supports-color

  babel-plugin-jest-hoist@30.2.0:
    dependencies:
      '@types/babel__core': 7.20.5

  babel-preset-current-node-syntax@1.2.0(@babel/core@7.28.5):
    dependencies:
      '@babel/core': 7.28.5
      '@babel/plugin-syntax-async-generators': 7.8.4(@babel/core@7.28.5)
      '@babel/plugin-syntax-bigint': 7.8.3(@babel/core@7.28.5)
      '@babel/plugin-syntax-class-properties': 7.12.13(@babel/core@7.28.5)
      '@babel/plugin-syntax-class-static-block': 7.14.5(@babel/core@7.28.5)
      '@babel/plugin-syntax-import-attributes': 7.27.1(@babel/core@7.28.5)
      '@babel/plugin-syntax-import-meta': 7.10.4(@babel/core@7.28.5)
      '@babel/plugin-syntax-json-strings': 7.8.3(@babel/core@7.28.5)
      '@babel/plugin-syntax-logical-assignment-operators': 7.10.4(@babel/core@7.28.5)
      '@babel/plugin-syntax-nullish-coalescing-operator': 7.8.3(@babel/core@7.28.5)
      '@babel/plugin-syntax-numeric-separator': 7.10.4(@babel/core@7.28.5)
      '@babel/plugin-syntax-object-rest-spread': 7.8.3(@babel/core@7.28.5)
      '@babel/plugin-syntax-optional-catch-binding': 7.8.3(@babel/core@7.28.5)
      '@babel/plugin-syntax-optional-chaining': 7.8.3(@babel/core@7.28.5)
      '@babel/plugin-syntax-private-property-in-object': 7.14.5(@babel/core@7.28.5)
      '@babel/plugin-syntax-top-level-await': 7.14.5(@babel/core@7.28.5)

  babel-preset-jest@30.2.0(@babel/core@7.28.5):
    dependencies:
      '@babel/core': 7.28.5
      babel-plugin-jest-hoist: 30.2.0
      babel-preset-current-node-syntax: 1.2.0(@babel/core@7.28.5)

  balanced-match@1.0.2: {}

  baseline-browser-mapping@2.9.6: {}

  bip39@3.1.0:
    dependencies:
      '@noble/hashes': 1.7.1

  brace-expansion@1.1.11:
    dependencies:
      balanced-match: 1.0.2
      concat-map: 0.0.1

  brace-expansion@2.0.1:
    dependencies:
      balanced-match: 1.0.2

  braces@3.0.3:
    dependencies:
      fill-range: 7.1.1

  browserslist@4.28.1:
    dependencies:
      baseline-browser-mapping: 2.9.6
      caniuse-lite: 1.0.30001760
      electron-to-chromium: 1.5.267
      node-releases: 2.0.27
      update-browserslist-db: 1.2.2(browserslist@4.28.1)

  bser@2.1.1:
    dependencies:
      node-int64: 0.4.0

  buffer-from@1.1.2: {}

  call-bind-apply-helpers@1.0.2:
    dependencies:
      es-errors: 1.3.0
      function-bind: 1.1.2

  call-bind@1.0.8:
    dependencies:
      call-bind-apply-helpers: 1.0.2
      es-define-property: 1.0.1
      get-intrinsic: 1.3.0
      set-function-length: 1.2.2

  call-bound@1.0.4:
    dependencies:
      call-bind-apply-helpers: 1.0.2
      get-intrinsic: 1.3.0

  callsites@3.1.0: {}

  camelcase@5.3.1: {}

  camelcase@6.3.0: {}

  caniuse-lite@1.0.30001760: {}

  chai@6.2.1: {}

  chalk@2.4.2:
    dependencies:
      ansi-styles: 3.2.1
      escape-string-regexp: 1.0.5
      supports-color: 5.5.0

  chalk@4.1.2:
    dependencies:
      ansi-styles: 4.3.0
      supports-color: 7.2.0

  char-regex@1.0.2: {}

  ci-info@3.9.0: {}

  ci-info@4.3.1: {}

  cjs-module-lexer@2.1.1: {}

  cliui@8.0.1:
    dependencies:
      string-width: 4.2.3
      strip-ansi: 6.0.1
      wrap-ansi: 7.0.0

  co@4.6.0: {}

  collect-v8-coverage@1.0.3: {}

  color-convert@1.9.3:
    dependencies:
      color-name: 1.1.3

  color-convert@2.0.1:
    dependencies:
      color-name: 1.1.4

  color-name@1.1.3: {}

  color-name@1.1.4: {}

  commander@14.0.1: {}

  concat-map@0.0.1: {}

  convert-source-map@2.0.0: {}

  create-require@1.1.1: {}

  cross-spawn@6.0.6:
    dependencies:
      nice-try: 1.0.5
      path-key: 2.0.1
      semver: 5.7.2
      shebang-command: 1.2.0
      which: 1.3.1

  cross-spawn@7.0.6:
    dependencies:
      path-key: 3.1.1
      shebang-command: 2.0.0
      which: 2.0.2

  data-view-buffer@1.0.2:
    dependencies:
      call-bound: 1.0.4
      es-errors: 1.3.0
      is-data-view: 1.0.2

  data-view-byte-length@1.0.2:
    dependencies:
      call-bound: 1.0.4
      es-errors: 1.3.0
      is-data-view: 1.0.2

  data-view-byte-offset@1.0.1:
    dependencies:
      call-bound: 1.0.4
      es-errors: 1.3.0
      is-data-view: 1.0.2

  debug@4.4.3:
    dependencies:
      ms: 2.1.3

  dedent@1.7.0: {}

  deepmerge@4.3.1: {}

  define-data-property@1.1.4:
    dependencies:
      es-define-property: 1.0.1
      es-errors: 1.3.0
      gopd: 1.2.0

  define-properties@1.2.1:
    dependencies:
      define-data-property: 1.1.4
      has-property-descriptors: 1.0.2
      object-keys: 1.1.1

  detect-newline@3.1.0: {}

  diff-sequences@29.6.3: {}

  diff@4.0.2: {}

  dunder-proto@1.0.1:
    dependencies:
      call-bind-apply-helpers: 1.0.2
      es-errors: 1.3.0
      gopd: 1.2.0

  eastasianwidth@0.2.0: {}

  electron-to-chromium@1.5.267: {}

  emittery@0.13.1: {}

  emoji-regex@8.0.0: {}

  emoji-regex@9.2.2: {}

  entities@4.5.0: {}

  error-ex@1.3.2:
    dependencies:
      is-arrayish: 0.2.1

  es-abstract@1.23.9:
    dependencies:
      array-buffer-byte-length: 1.0.2
      arraybuffer.prototype.slice: 1.0.4
      available-typed-arrays: 1.0.7
      call-bind: 1.0.8
      call-bound: 1.0.4
      data-view-buffer: 1.0.2
      data-view-byte-length: 1.0.2
      data-view-byte-offset: 1.0.1
      es-define-property: 1.0.1
      es-errors: 1.3.0
      es-object-atoms: 1.1.1
      es-set-tostringtag: 2.1.0
      es-to-primitive: 1.3.0
      function.prototype.name: 1.1.8
      get-intrinsic: 1.3.0
      get-proto: 1.0.1
      get-symbol-description: 1.1.0
      globalthis: 1.0.4
      gopd: 1.2.0
      has-property-descriptors: 1.0.2
      has-proto: 1.2.0
      has-symbols: 1.1.0
      hasown: 2.0.2
      internal-slot: 1.1.0
      is-array-buffer: 3.0.5
      is-callable: 1.2.7
      is-data-view: 1.0.2
      is-regex: 1.2.1
      is-shared-array-buffer: 1.0.4
      is-string: 1.1.1
      is-typed-array: 1.1.15
      is-weakref: 1.1.1
      math-intrinsics: 1.1.0
      object-inspect: 1.13.4
      object-keys: 1.1.1
      object.assign: 4.1.7
      own-keys: 1.0.1
      regexp.prototype.flags: 1.5.4
      safe-array-concat: 1.1.3
      safe-push-apply: 1.0.0
      safe-regex-test: 1.1.0
      set-proto: 1.0.0
      string.prototype.trim: 1.2.10
      string.prototype.trimend: 1.0.9
      string.prototype.trimstart: 1.0.8
      typed-array-buffer: 1.0.3
      typed-array-byte-length: 1.0.3
      typed-array-byte-offset: 1.0.4
      typed-array-length: 1.0.7
      unbox-primitive: 1.1.0
      which-typed-array: 1.1.19

  es-define-property@1.0.1: {}

  es-errors@1.3.0: {}

  es-module-lexer@1.7.0: {}

  es-object-atoms@1.1.1:
    dependencies:
      es-errors: 1.3.0

  es-set-tostringtag@2.1.0:
    dependencies:
      es-errors: 1.3.0
      get-intrinsic: 1.3.0
      has-tostringtag: 1.0.2
      hasown: 2.0.2

  es-to-primitive@1.3.0:
    dependencies:
      is-callable: 1.2.7
      is-date-object: 1.1.0
      is-symbol: 1.1.1

  esbuild@0.25.12:
    optionalDependencies:
      '@esbuild/aix-ppc64': 0.25.12
      '@esbuild/android-arm': 0.25.12
      '@esbuild/android-arm64': 0.25.12
      '@esbuild/android-x64': 0.25.12
      '@esbuild/darwin-arm64': 0.25.12
      '@esbuild/darwin-x64': 0.25.12
      '@esbuild/freebsd-arm64': 0.25.12
      '@esbuild/freebsd-x64': 0.25.12
      '@esbuild/linux-arm': 0.25.12
      '@esbuild/linux-arm64': 0.25.12
      '@esbuild/linux-ia32': 0.25.12
      '@esbuild/linux-loong64': 0.25.12
      '@esbuild/linux-mips64el': 0.25.12
      '@esbuild/linux-ppc64': 0.25.12
      '@esbuild/linux-riscv64': 0.25.12
      '@esbuild/linux-s390x': 0.25.12
      '@esbuild/linux-x64': 0.25.12
      '@esbuild/netbsd-arm64': 0.25.12
      '@esbuild/netbsd-x64': 0.25.12
      '@esbuild/openbsd-arm64': 0.25.12
      '@esbuild/openbsd-x64': 0.25.12
      '@esbuild/openharmony-arm64': 0.25.12
      '@esbuild/sunos-x64': 0.25.12
      '@esbuild/win32-arm64': 0.25.12
      '@esbuild/win32-ia32': 0.25.12
      '@esbuild/win32-x64': 0.25.12

  escalade@3.2.0: {}

  escape-string-regexp@1.0.5: {}

  escape-string-regexp@2.0.0: {}

  esprima@4.0.1: {}

  estree-walker@3.0.3:
    dependencies:
      '@types/estree': 1.0.8

  execa@5.1.1:
    dependencies:
      cross-spawn: 7.0.6
      get-stream: 6.0.1
      human-signals: 2.1.0
      is-stream: 2.0.1
      merge-stream: 2.0.0
      npm-run-path: 4.0.1
      onetime: 5.1.2
      signal-exit: 3.0.7
      strip-final-newline: 2.0.0

  exit-x@0.2.2: {}

  expect-type@1.3.0: {}

  expect@29.7.0:
    dependencies:
      '@jest/expect-utils': 29.7.0
      jest-get-type: 29.6.3
      jest-matcher-utils: 29.7.0
      jest-message-util: 29.7.0
      jest-util: 29.7.0

  expect@30.2.0:
    dependencies:
      '@jest/expect-utils': 30.2.0
      '@jest/get-type': 30.1.0
      jest-matcher-utils: 30.2.0
      jest-message-util: 30.2.0
      jest-mock: 30.2.0
      jest-util: 30.2.0

  fast-json-stable-stringify@2.1.0: {}

  fb-watchman@2.0.2:
    dependencies:
      bser: 2.1.1

  fdir@6.5.0(picomatch@4.0.3):
    optionalDependencies:
      picomatch: 4.0.3

  fill-range@7.1.1:
    dependencies:
      to-regex-range: 5.0.1

  find-up@4.1.0:
    dependencies:
      locate-path: 5.0.0
      path-exists: 4.0.0

  for-each@0.3.5:
    dependencies:
      is-callable: 1.2.7

  foreground-child@3.3.1:
    dependencies:
      cross-spawn: 7.0.6
      signal-exit: 4.1.0

  fs.realpath@1.0.0: {}

  fsevents@2.3.3:
    optional: true

  function-bind@1.1.2: {}

  function.prototype.name@1.1.8:
    dependencies:
      call-bind: 1.0.8
      call-bound: 1.0.4
      define-properties: 1.2.1
      functions-have-names: 1.2.3
      hasown: 2.0.2
      is-callable: 1.2.7

  functions-have-names@1.2.3: {}

  gensync@1.0.0-beta.2: {}

  get-caller-file@2.0.5: {}

  get-intrinsic@1.3.0:
    dependencies:
      call-bind-apply-helpers: 1.0.2
      es-define-property: 1.0.1
      es-errors: 1.3.0
      es-object-atoms: 1.1.1
      function-bind: 1.1.2
      get-proto: 1.0.1
      gopd: 1.2.0
      has-symbols: 1.1.0
      hasown: 2.0.2
      math-intrinsics: 1.1.0

  get-package-type@0.1.0: {}

  get-proto@1.0.1:
    dependencies:
      dunder-proto: 1.0.1
      es-object-atoms: 1.1.1

  get-stream@6.0.1: {}

  get-symbol-description@1.1.0:
    dependencies:
      call-bound: 1.0.4
      es-errors: 1.3.0
      get-intrinsic: 1.3.0

  glob@10.5.0:
    dependencies:
      foreground-child: 3.3.1
      jackspeak: 3.4.3
      minimatch: 9.0.5
      minipass: 7.1.2
      package-json-from-dist: 1.0.1
      path-scurry: 1.11.1

  glob@7.2.3:
    dependencies:
      fs.realpath: 1.0.0
      inflight: 1.0.6
      inherits: 2.0.4
      minimatch: 3.1.2
      once: 1.4.0
      path-is-absolute: 1.0.1

  globalthis@1.0.4:
    dependencies:
      define-properties: 1.2.1
      gopd: 1.2.0

  gopd@1.2.0: {}

  graceful-fs@4.2.11: {}

  has-bigints@1.1.0: {}

  has-flag@3.0.0: {}

  has-flag@4.0.0: {}

  has-property-descriptors@1.0.2:
    dependencies:
      es-define-property: 1.0.1

  has-proto@1.2.0:
    dependencies:
      dunder-proto: 1.0.1

  has-symbols@1.1.0: {}

  has-tostringtag@1.0.2:
    dependencies:
      has-symbols: 1.1.0

  hasown@2.0.2:
    dependencies:
      function-bind: 1.1.2

  hosted-git-info@2.8.9: {}

  html-escaper@2.0.2: {}

  human-signals@2.1.0: {}

  import-local@3.2.0:
    dependencies:
      pkg-dir: 4.2.0
      resolve-cwd: 3.0.0

  imurmurhash@0.1.4: {}

  inflight@1.0.6:
    dependencies:
      once: 1.4.0
      wrappy: 1.0.2

  inherits@2.0.4: {}

  internal-slot@1.1.0:
    dependencies:
      es-errors: 1.3.0
      hasown: 2.0.2
      side-channel: 1.1.0

  is-array-buffer@3.0.5:
    dependencies:
      call-bind: 1.0.8
      call-bound: 1.0.4
      get-intrinsic: 1.3.0

  is-arrayish@0.2.1: {}

  is-async-function@2.1.1:
    dependencies:
      async-function: 1.0.0
      call-bound: 1.0.4
      get-proto: 1.0.1
      has-tostringtag: 1.0.2
      safe-regex-test: 1.1.0

  is-bigint@1.1.0:
    dependencies:
      has-bigints: 1.1.0

  is-boolean-object@1.2.2:
    dependencies:
      call-bound: 1.0.4
      has-tostringtag: 1.0.2

  is-callable@1.2.7: {}

  is-core-module@2.16.1:
    dependencies:
      hasown: 2.0.2

  is-data-view@1.0.2:
    dependencies:
      call-bound: 1.0.4
      get-intrinsic: 1.3.0
      is-typed-array: 1.1.15

  is-date-object@1.1.0:
    dependencies:
      call-bound: 1.0.4
      has-tostringtag: 1.0.2

  is-finalizationregistry@1.1.1:
    dependencies:
      call-bound: 1.0.4

  is-fullwidth-code-point@3.0.0: {}

  is-generator-fn@2.1.0: {}

  is-generator-function@1.1.0:
    dependencies:
      call-bound: 1.0.4
      get-proto: 1.0.1
      has-tostringtag: 1.0.2
      safe-regex-test: 1.1.0

  is-map@2.0.3: {}

  is-number-object@1.1.1:
    dependencies:
      call-bound: 1.0.4
      has-tostringtag: 1.0.2

  is-number@7.0.0: {}

  is-regex@1.2.1:
    dependencies:
      call-bound: 1.0.4
      gopd: 1.2.0
      has-tostringtag: 1.0.2
      hasown: 2.0.2

  is-set@2.0.3: {}

  is-shared-array-buffer@1.0.4:
    dependencies:
      call-bound: 1.0.4

  is-stream@2.0.1: {}

  is-string@1.1.1:
    dependencies:
      call-bound: 1.0.4
      has-tostringtag: 1.0.2

  is-symbol@1.1.1:
    dependencies:
      call-bound: 1.0.4
      has-symbols: 1.1.0
      safe-regex-test: 1.1.0

  is-typed-array@1.1.15:
    dependencies:
      which-typed-array: 1.1.19

  is-weakmap@2.0.2: {}

  is-weakref@1.1.1:
    dependencies:
      call-bound: 1.0.4

  is-weakset@2.0.4:
    dependencies:
      call-bound: 1.0.4
      get-intrinsic: 1.3.0

  isarray@2.0.5: {}

  isexe@2.0.0: {}

  istanbul-lib-coverage@3.2.2: {}

  istanbul-lib-instrument@6.0.3:
    dependencies:
      '@babel/core': 7.28.5
      '@babel/parser': 7.28.5
      '@istanbuljs/schema': 0.1.3
      istanbul-lib-coverage: 3.2.2
      semver: 7.7.3
    transitivePeerDependencies:
      - supports-color

  istanbul-lib-report@3.0.1:
    dependencies:
      istanbul-lib-coverage: 3.2.2
      make-dir: 4.0.0
      supports-color: 7.2.0

  istanbul-lib-source-maps@5.0.6:
    dependencies:
      '@jridgewell/trace-mapping': 0.3.31
      debug: 4.4.3
      istanbul-lib-coverage: 3.2.2
    transitivePeerDependencies:
      - supports-color

  istanbul-reports@3.2.0:
    dependencies:
      html-escaper: 2.0.2
      istanbul-lib-report: 3.0.1

  jackspeak@3.4.3:
    dependencies:
      '@isaacs/cliui': 8.0.2
    optionalDependencies:
      '@pkgjs/parseargs': 0.11.0

  jest-changed-files@30.2.0:
    dependencies:
      execa: 5.1.1
      jest-util: 30.2.0
      p-limit: 3.1.0

  jest-circus@30.2.0:
    dependencies:
      '@jest/environment': 30.2.0
      '@jest/expect': 30.2.0
      '@jest/test-result': 30.2.0
      '@jest/types': 30.2.0
      '@types/node': 22.13.10
      chalk: 4.1.2
      co: 4.6.0
      dedent: 1.7.0
      is-generator-fn: 2.1.0
      jest-each: 30.2.0
      jest-matcher-utils: 30.2.0
      jest-message-util: 30.2.0
      jest-runtime: 30.2.0
      jest-snapshot: 30.2.0
      jest-util: 30.2.0
      p-limit: 3.1.0
      pretty-format: 30.2.0
      pure-rand: 7.0.1
      slash: 3.0.0
      stack-utils: 2.0.6
    transitivePeerDependencies:
      - babel-plugin-macros
      - supports-color

  jest-cli@30.2.0(@types/node@22.13.10)(ts-node@10.9.2(@swc/core@1.15.3)(@types/node@22.13.10)(typescript@5.8.2)):
    dependencies:
      '@jest/core': 30.2.0(ts-node@10.9.2(@swc/core@1.15.3)(@types/node@22.13.10)(typescript@5.8.2))
      '@jest/test-result': 30.2.0
      '@jest/types': 30.2.0
      chalk: 4.1.2
      exit-x: 0.2.2
      import-local: 3.2.0
      jest-config: 30.2.0(@types/node@22.13.10)(ts-node@10.9.2(@swc/core@1.15.3)(@types/node@22.13.10)(typescript@5.8.2))
      jest-util: 30.2.0
      jest-validate: 30.2.0
      yargs: 17.7.2
    transitivePeerDependencies:
      - '@types/node'
      - babel-plugin-macros
      - esbuild-register
      - supports-color
      - ts-node

  jest-config@30.2.0(@types/node@22.13.10)(ts-node@10.9.2(@swc/core@1.15.3)(@types/node@22.13.10)(typescript@5.8.2)):
    dependencies:
      '@babel/core': 7.28.5
      '@jest/get-type': 30.1.0
      '@jest/pattern': 30.0.1
      '@jest/test-sequencer': 30.2.0
      '@jest/types': 30.2.0
      babel-jest: 30.2.0(@babel/core@7.28.5)
      chalk: 4.1.2
      ci-info: 4.3.1
      deepmerge: 4.3.1
      glob: 10.5.0
      graceful-fs: 4.2.11
      jest-circus: 30.2.0
      jest-docblock: 30.2.0
      jest-environment-node: 30.2.0
      jest-regex-util: 30.0.1
      jest-resolve: 30.2.0
      jest-runner: 30.2.0
      jest-util: 30.2.0
      jest-validate: 30.2.0
      micromatch: 4.0.8
      parse-json: 5.2.0
      pretty-format: 30.2.0
      slash: 3.0.0
      strip-json-comments: 3.1.1
    optionalDependencies:
      '@types/node': 22.13.10
      ts-node: 10.9.2(@swc/core@1.15.3)(@types/node@22.13.10)(typescript@5.8.2)
    transitivePeerDependencies:
      - babel-plugin-macros
      - supports-color

  jest-diff@29.7.0:
    dependencies:
      chalk: 4.1.2
      diff-sequences: 29.6.3
      jest-get-type: 29.6.3
      pretty-format: 29.7.0

  jest-diff@30.2.0:
    dependencies:
      '@jest/diff-sequences': 30.0.1
      '@jest/get-type': 30.1.0
      chalk: 4.1.2
      pretty-format: 30.2.0

  jest-docblock@30.2.0:
    dependencies:
      detect-newline: 3.1.0

  jest-each@30.2.0:
    dependencies:
      '@jest/get-type': 30.1.0
      '@jest/types': 30.2.0
      chalk: 4.1.2
      jest-util: 30.2.0
      pretty-format: 30.2.0

  jest-environment-node@30.2.0:
    dependencies:
      '@jest/environment': 30.2.0
      '@jest/fake-timers': 30.2.0
      '@jest/types': 30.2.0
      '@types/node': 22.13.10
      jest-mock: 30.2.0
      jest-util: 30.2.0
      jest-validate: 30.2.0

  jest-get-type@29.6.3: {}

  jest-haste-map@30.2.0:
    dependencies:
      '@jest/types': 30.2.0
      '@types/node': 22.13.10
      anymatch: 3.1.3
      fb-watchman: 2.0.2
      graceful-fs: 4.2.11
      jest-regex-util: 30.0.1
      jest-util: 30.2.0
      jest-worker: 30.2.0
      micromatch: 4.0.8
      walker: 1.0.8
    optionalDependencies:
      fsevents: 2.3.3

  jest-leak-detector@30.2.0:
    dependencies:
      '@jest/get-type': 30.1.0
      pretty-format: 30.2.0

  jest-matcher-utils@29.7.0:
    dependencies:
      chalk: 4.1.2
      jest-diff: 29.7.0
      jest-get-type: 29.6.3
      pretty-format: 29.7.0

  jest-matcher-utils@30.2.0:
    dependencies:
      '@jest/get-type': 30.1.0
      chalk: 4.1.2
      jest-diff: 30.2.0
      pretty-format: 30.2.0

  jest-message-util@29.7.0:
    dependencies:
      '@babel/code-frame': 7.26.2
      '@jest/types': 29.6.3
      '@types/stack-utils': 2.0.3
      chalk: 4.1.2
      graceful-fs: 4.2.11
      micromatch: 4.0.8
      pretty-format: 29.7.0
      slash: 3.0.0
      stack-utils: 2.0.6

  jest-message-util@30.2.0:
    dependencies:
      '@babel/code-frame': 7.27.1
      '@jest/types': 30.2.0
      '@types/stack-utils': 2.0.3
      chalk: 4.1.2
      graceful-fs: 4.2.11
      micromatch: 4.0.8
      pretty-format: 30.2.0
      slash: 3.0.0
      stack-utils: 2.0.6

  jest-mock@30.2.0:
    dependencies:
      '@jest/types': 30.2.0
      '@types/node': 22.13.10
      jest-util: 30.2.0

  jest-pnp-resolver@1.2.3(jest-resolve@30.2.0):
    optionalDependencies:
      jest-resolve: 30.2.0

  jest-regex-util@30.0.1: {}

  jest-resolve-dependencies@30.2.0:
    dependencies:
      jest-regex-util: 30.0.1
      jest-snapshot: 30.2.0
    transitivePeerDependencies:
      - supports-color

  jest-resolve@30.2.0:
    dependencies:
      chalk: 4.1.2
      graceful-fs: 4.2.11
      jest-haste-map: 30.2.0
      jest-pnp-resolver: 1.2.3(jest-resolve@30.2.0)
      jest-util: 30.2.0
      jest-validate: 30.2.0
      slash: 3.0.0
      unrs-resolver: 1.11.1

  jest-runner@30.2.0:
    dependencies:
      '@jest/console': 30.2.0
      '@jest/environment': 30.2.0
      '@jest/test-result': 30.2.0
      '@jest/transform': 30.2.0
      '@jest/types': 30.2.0
      '@types/node': 22.13.10
      chalk: 4.1.2
      emittery: 0.13.1
      exit-x: 0.2.2
      graceful-fs: 4.2.11
      jest-docblock: 30.2.0
      jest-environment-node: 30.2.0
      jest-haste-map: 30.2.0
      jest-leak-detector: 30.2.0
      jest-message-util: 30.2.0
      jest-resolve: 30.2.0
      jest-runtime: 30.2.0
      jest-util: 30.2.0
      jest-watcher: 30.2.0
      jest-worker: 30.2.0
      p-limit: 3.1.0
      source-map-support: 0.5.13
    transitivePeerDependencies:
      - supports-color

  jest-runtime@30.2.0:
    dependencies:
      '@jest/environment': 30.2.0
      '@jest/fake-timers': 30.2.0
      '@jest/globals': 30.2.0
      '@jest/source-map': 30.0.1
      '@jest/test-result': 30.2.0
      '@jest/transform': 30.2.0
      '@jest/types': 30.2.0
      '@types/node': 22.13.10
      chalk: 4.1.2
      cjs-module-lexer: 2.1.1
      collect-v8-coverage: 1.0.3
      glob: 10.5.0
      graceful-fs: 4.2.11
      jest-haste-map: 30.2.0
      jest-message-util: 30.2.0
      jest-mock: 30.2.0
      jest-regex-util: 30.0.1
      jest-resolve: 30.2.0
      jest-snapshot: 30.2.0
      jest-util: 30.2.0
      slash: 3.0.0
      strip-bom: 4.0.0
    transitivePeerDependencies:
      - supports-color

  jest-snapshot@30.2.0:
    dependencies:
      '@babel/core': 7.28.5
      '@babel/generator': 7.28.5
      '@babel/plugin-syntax-jsx': 7.27.1(@babel/core@7.28.5)
      '@babel/plugin-syntax-typescript': 7.27.1(@babel/core@7.28.5)
      '@babel/types': 7.28.5
      '@jest/expect-utils': 30.2.0
      '@jest/get-type': 30.1.0
      '@jest/snapshot-utils': 30.2.0
      '@jest/transform': 30.2.0
      '@jest/types': 30.2.0
      babel-preset-current-node-syntax: 1.2.0(@babel/core@7.28.5)
      chalk: 4.1.2
      expect: 30.2.0
      graceful-fs: 4.2.11
      jest-diff: 30.2.0
      jest-matcher-utils: 30.2.0
      jest-message-util: 30.2.0
      jest-util: 30.2.0
      pretty-format: 30.2.0
      semver: 7.7.3
      synckit: 0.11.11
    transitivePeerDependencies:
      - supports-color

  jest-util@29.7.0:
    dependencies:
      '@jest/types': 29.6.3
      '@types/node': 22.13.10
      chalk: 4.1.2
      ci-info: 3.9.0
      graceful-fs: 4.2.11
      picomatch: 2.3.1

  jest-util@30.2.0:
    dependencies:
      '@jest/types': 30.2.0
      '@types/node': 22.13.10
      chalk: 4.1.2
      ci-info: 4.3.1
      graceful-fs: 4.2.11
      picomatch: 4.0.3

  jest-validate@30.2.0:
    dependencies:
      '@jest/get-type': 30.1.0
      '@jest/types': 30.2.0
      camelcase: 6.3.0
      chalk: 4.1.2
      leven: 3.1.0
      pretty-format: 30.2.0

  jest-watcher@30.2.0:
    dependencies:
      '@jest/test-result': 30.2.0
      '@jest/types': 30.2.0
      '@types/node': 22.13.10
      ansi-escapes: 4.3.2
      chalk: 4.1.2
      emittery: 0.13.1
      jest-util: 30.2.0
      string-length: 4.0.2

  jest-worker@30.2.0:
    dependencies:
      '@types/node': 22.13.10
      '@ungap/structured-clone': 1.3.0
      jest-util: 30.2.0
      merge-stream: 2.0.0
      supports-color: 8.1.1

  jest@30.2.0(@types/node@22.13.10)(ts-node@10.9.2(@swc/core@1.15.3)(@types/node@22.13.10)(typescript@5.8.2)):
    dependencies:
      '@jest/core': 30.2.0(ts-node@10.9.2(@swc/core@1.15.3)(@types/node@22.13.10)(typescript@5.8.2))
      '@jest/types': 30.2.0
      import-local: 3.2.0
      jest-cli: 30.2.0(@types/node@22.13.10)(ts-node@10.9.2(@swc/core@1.15.3)(@types/node@22.13.10)(typescript@5.8.2))
    transitivePeerDependencies:
      - '@types/node'
      - babel-plugin-macros
      - esbuild-register
      - supports-color
      - ts-node

  js-tokens@4.0.0: {}

  js-yaml@3.14.2:
    dependencies:
      argparse: 1.0.10
      esprima: 4.0.1

  jsesc@3.1.0: {}

  json-parse-better-errors@1.0.2: {}

  json-parse-even-better-errors@2.3.1: {}

  json-with-bigint@3.4.4: {}

  json5@2.2.3: {}

  jsonc-parser@3.3.1: {}

  leven@3.1.0: {}

  lines-and-columns@1.2.4: {}

  linkify-it@5.0.0:
    dependencies:
      uc.micro: 2.1.0

  load-json-file@4.0.0:
    dependencies:
      graceful-fs: 4.2.11
      parse-json: 4.0.0
      pify: 3.0.0
      strip-bom: 3.0.0

  locate-path@5.0.0:
    dependencies:
      p-locate: 4.1.0

  lru-cache@10.4.3: {}

  lru-cache@5.1.1:
    dependencies:
      yallist: 3.1.1

  lunr@2.3.9: {}

  magic-string@0.30.21:
    dependencies:
      '@jridgewell/sourcemap-codec': 1.5.5

  make-dir@4.0.0:
    dependencies:
      semver: 7.7.3

  make-error@1.3.6: {}

  makeerror@1.0.12:
    dependencies:
      tmpl: 1.0.5

  markdown-it@14.1.0:
    dependencies:
      argparse: 2.0.1
      entities: 4.5.0
      linkify-it: 5.0.0
      mdurl: 2.0.0
      punycode.js: 2.3.1
      uc.micro: 2.1.0

  math-intrinsics@1.1.0: {}

  mdurl@2.0.0: {}

  memorystream@0.3.1: {}

  merge-stream@2.0.0: {}

  micromatch@4.0.8:
    dependencies:
      braces: 3.0.3
      picomatch: 2.3.1

  mimic-fn@2.1.0: {}

  minimatch@3.1.2:
    dependencies:
      brace-expansion: 1.1.11

  minimatch@9.0.5:
    dependencies:
      brace-expansion: 2.0.1

  minipass@7.1.2: {}

  ms@2.1.3: {}

  nanoid@3.3.11: {}

  napi-postinstall@0.3.4: {}

  natural-compare@1.4.0: {}

  nice-try@1.0.5: {}

  node-int64@0.4.0: {}

  node-releases@2.0.27: {}

  normalize-package-data@2.5.0:
    dependencies:
      hosted-git-info: 2.8.9
      resolve: 1.22.10
      semver: 5.7.2
      validate-npm-package-license: 3.0.4

  normalize-path@3.0.0: {}

  npm-run-all@4.1.5:
    dependencies:
      ansi-styles: 3.2.1
      chalk: 2.4.2
      cross-spawn: 6.0.6
      memorystream: 0.3.1
      minimatch: 3.1.2
      pidtree: 0.3.1
      read-pkg: 3.0.0
      shell-quote: 1.8.2
      string.prototype.padend: 3.1.6

  npm-run-path@4.0.1:
    dependencies:
      path-key: 3.1.1

  object-inspect@1.13.4: {}

  object-keys@1.1.1: {}

  object.assign@4.1.7:
    dependencies:
      call-bind: 1.0.8
      call-bound: 1.0.4
      define-properties: 1.2.1
      es-object-atoms: 1.1.1
      has-symbols: 1.1.0
      object-keys: 1.1.1

  obug@2.1.1: {}

  once@1.4.0:
    dependencies:
      wrappy: 1.0.2

  onetime@5.1.2:
    dependencies:
      mimic-fn: 2.1.0

  own-keys@1.0.1:
    dependencies:
      get-intrinsic: 1.3.0
      object-keys: 1.1.1
      safe-push-apply: 1.0.0

  p-limit@2.3.0:
    dependencies:
      p-try: 2.2.0

  p-limit@3.1.0:
    dependencies:
      yocto-queue: 0.1.0

  p-locate@4.1.0:
    dependencies:
      p-limit: 2.3.0

  p-try@2.2.0: {}

  package-json-from-dist@1.0.1: {}

  parse-json@4.0.0:
    dependencies:
      error-ex: 1.3.2
      json-parse-better-errors: 1.0.2

  parse-json@5.2.0:
    dependencies:
      '@babel/code-frame': 7.26.2
      error-ex: 1.3.2
      json-parse-even-better-errors: 2.3.1
      lines-and-columns: 1.2.4

  path-exists@4.0.0: {}

  path-is-absolute@1.0.1: {}

  path-key@2.0.1: {}

  path-key@3.1.1: {}

  path-parse@1.0.7: {}

  path-scurry@1.11.1:
    dependencies:
      lru-cache: 10.4.3
      minipass: 7.1.2

  path-type@3.0.0:
    dependencies:
      pify: 3.0.0

  pathe@2.0.3: {}

  picocolors@1.1.1: {}

  picomatch@2.3.1: {}

  picomatch@4.0.3: {}

  pidtree@0.3.1: {}

  pify@3.0.0: {}

  pirates@4.0.7: {}

  pkg-dir@4.2.0:
    dependencies:
      find-up: 4.1.0

  possible-typed-array-names@1.1.0: {}

  postcss@8.5.6:
    dependencies:
      nanoid: 3.3.11
      picocolors: 1.1.1
      source-map-js: 1.2.1

  prettier@3.4.1: {}

  pretty-format@29.7.0:
    dependencies:
      '@jest/schemas': 29.6.3
      ansi-styles: 5.2.0
      react-is: 18.3.1

  pretty-format@30.2.0:
    dependencies:
      '@jest/schemas': 30.0.5
      ansi-styles: 5.2.0
      react-is: 18.3.1

  punycode.js@2.3.1: {}

  pure-rand@7.0.1: {}

  pvtsutils@1.3.6:
    dependencies:
      tslib: 2.8.1

  pvutils@1.1.5: {}

  react-is@18.3.1: {}

  read-pkg@3.0.0:
    dependencies:
      load-json-file: 4.0.0
      normalize-package-data: 2.5.0
      path-type: 3.0.0

  reflect.getprototypeof@1.0.10:
    dependencies:
      call-bind: 1.0.8
      define-properties: 1.2.1
      es-abstract: 1.23.9
      es-errors: 1.3.0
      es-object-atoms: 1.1.1
      get-intrinsic: 1.3.0
      get-proto: 1.0.1
      which-builtin-type: 1.2.1

  regexp.prototype.flags@1.5.4:
    dependencies:
      call-bind: 1.0.8
      define-properties: 1.2.1
      es-errors: 1.3.0
      get-proto: 1.0.1
      gopd: 1.2.0
      set-function-name: 2.0.2

  require-directory@2.1.1: {}

  resolve-cwd@3.0.0:
    dependencies:
      resolve-from: 5.0.0

  resolve-from@5.0.0: {}

  resolve@1.22.10:
    dependencies:
      is-core-module: 2.16.1
      path-parse: 1.0.7
      supports-preserve-symlinks-flag: 1.0.0

  rollup@4.53.3:
    dependencies:
      '@types/estree': 1.0.8
    optionalDependencies:
      '@rollup/rollup-android-arm-eabi': 4.53.3
      '@rollup/rollup-android-arm64': 4.53.3
      '@rollup/rollup-darwin-arm64': 4.53.3
      '@rollup/rollup-darwin-x64': 4.53.3
      '@rollup/rollup-freebsd-arm64': 4.53.3
      '@rollup/rollup-freebsd-x64': 4.53.3
      '@rollup/rollup-linux-arm-gnueabihf': 4.53.3
      '@rollup/rollup-linux-arm-musleabihf': 4.53.3
      '@rollup/rollup-linux-arm64-gnu': 4.53.3
      '@rollup/rollup-linux-arm64-musl': 4.53.3
      '@rollup/rollup-linux-loong64-gnu': 4.53.3
      '@rollup/rollup-linux-ppc64-gnu': 4.53.3
      '@rollup/rollup-linux-riscv64-gnu': 4.53.3
      '@rollup/rollup-linux-riscv64-musl': 4.53.3
      '@rollup/rollup-linux-s390x-gnu': 4.53.3
      '@rollup/rollup-linux-x64-gnu': 4.53.3
      '@rollup/rollup-linux-x64-musl': 4.53.3
      '@rollup/rollup-openharmony-arm64': 4.53.3
      '@rollup/rollup-win32-arm64-msvc': 4.53.3
      '@rollup/rollup-win32-ia32-msvc': 4.53.3
      '@rollup/rollup-win32-x64-gnu': 4.53.3
      '@rollup/rollup-win32-x64-msvc': 4.53.3
      fsevents: 2.3.3

  safe-array-concat@1.1.3:
    dependencies:
      call-bind: 1.0.8
      call-bound: 1.0.4
      get-intrinsic: 1.3.0
      has-symbols: 1.1.0
      isarray: 2.0.5

  safe-push-apply@1.0.0:
    dependencies:
      es-errors: 1.3.0
      isarray: 2.0.5

  safe-regex-test@1.1.0:
    dependencies:
      call-bound: 1.0.4
      es-errors: 1.3.0
      is-regex: 1.2.1

  semver@5.7.2: {}

  semver@6.3.1: {}

  semver@7.7.3: {}

  set-function-length@1.2.2:
    dependencies:
      define-data-property: 1.1.4
      es-errors: 1.3.0
      function-bind: 1.1.2
      get-intrinsic: 1.3.0
      gopd: 1.2.0
      has-property-descriptors: 1.0.2

  set-function-name@2.0.2:
    dependencies:
      define-data-property: 1.1.4
      es-errors: 1.3.0
      functions-have-names: 1.2.3
      has-property-descriptors: 1.0.2

  set-proto@1.0.0:
    dependencies:
      dunder-proto: 1.0.1
      es-errors: 1.3.0
      es-object-atoms: 1.1.1

  shebang-command@1.2.0:
    dependencies:
      shebang-regex: 1.0.0

  shebang-command@2.0.0:
    dependencies:
      shebang-regex: 3.0.0

  shebang-regex@1.0.0: {}

  shebang-regex@3.0.0: {}

  shell-quote@1.8.2: {}

  side-channel-list@1.0.0:
    dependencies:
      es-errors: 1.3.0
      object-inspect: 1.13.4

  side-channel-map@1.0.1:
    dependencies:
      call-bound: 1.0.4
      es-errors: 1.3.0
      get-intrinsic: 1.3.0
      object-inspect: 1.13.4

  side-channel-weakmap@1.0.2:
    dependencies:
      call-bound: 1.0.4
      es-errors: 1.3.0
      get-intrinsic: 1.3.0
      object-inspect: 1.13.4
      side-channel-map: 1.0.1

  side-channel@1.1.0:
    dependencies:
      es-errors: 1.3.0
      object-inspect: 1.13.4
      side-channel-list: 1.0.0
      side-channel-map: 1.0.1
      side-channel-weakmap: 1.0.2

  siginfo@2.0.0: {}

  signal-exit@3.0.7: {}

  signal-exit@4.1.0: {}

  slash@3.0.0: {}

  source-map-js@1.2.1: {}

  source-map-support@0.5.13:
    dependencies:
      buffer-from: 1.1.2
      source-map: 0.6.1

  source-map@0.6.1: {}

  spdx-correct@3.2.0:
    dependencies:
      spdx-expression-parse: 3.0.1
      spdx-license-ids: 3.0.21

  spdx-exceptions@2.5.0: {}

  spdx-expression-parse@3.0.1:
    dependencies:
      spdx-exceptions: 2.5.0
      spdx-license-ids: 3.0.21

  spdx-license-ids@3.0.21: {}

  sprintf-js@1.0.3: {}

  stack-utils@2.0.6:
    dependencies:
      escape-string-regexp: 2.0.0

  stackback@0.0.2: {}

  std-env@3.10.0: {}

  string-length@4.0.2:
    dependencies:
      char-regex: 1.0.2
      strip-ansi: 6.0.1

  string-width@4.2.3:
    dependencies:
      emoji-regex: 8.0.0
      is-fullwidth-code-point: 3.0.0
      strip-ansi: 6.0.1

  string-width@5.1.2:
    dependencies:
      eastasianwidth: 0.2.0
      emoji-regex: 9.2.2
      strip-ansi: 7.1.2

  string.prototype.padend@3.1.6:
    dependencies:
      call-bind: 1.0.8
      define-properties: 1.2.1
      es-abstract: 1.23.9
      es-object-atoms: 1.1.1

  string.prototype.trim@1.2.10:
    dependencies:
      call-bind: 1.0.8
      call-bound: 1.0.4
      define-data-property: 1.1.4
      define-properties: 1.2.1
      es-abstract: 1.23.9
      es-object-atoms: 1.1.1
      has-property-descriptors: 1.0.2

  string.prototype.trimend@1.0.9:
    dependencies:
      call-bind: 1.0.8
      call-bound: 1.0.4
      define-properties: 1.2.1
      es-object-atoms: 1.1.1

  string.prototype.trimstart@1.0.8:
    dependencies:
      call-bind: 1.0.8
      define-properties: 1.2.1
      es-object-atoms: 1.1.1

  strip-ansi@6.0.1:
    dependencies:
      ansi-regex: 5.0.1

  strip-ansi@7.1.2:
    dependencies:
      ansi-regex: 6.2.2

  strip-bom@3.0.0: {}

  strip-bom@4.0.0: {}

  strip-final-newline@2.0.0: {}

  strip-json-comments@3.1.1: {}

  supports-color@5.5.0:
    dependencies:
      has-flag: 3.0.0

  supports-color@7.2.0:
    dependencies:
      has-flag: 4.0.0

  supports-color@8.1.1:
    dependencies:
      has-flag: 4.0.0

  supports-preserve-symlinks-flag@1.0.0: {}

  synckit@0.11.11:
    dependencies:
      '@pkgr/core': 0.2.9

  test-exclude@6.0.0:
    dependencies:
      '@istanbuljs/schema': 0.1.3
      glob: 7.2.3
      minimatch: 3.1.2

  tinybench@2.9.0: {}

  tinyexec@1.0.2: {}

  tinyglobby@0.2.15:
    dependencies:
      fdir: 6.5.0(picomatch@4.0.3)
      picomatch: 4.0.3

  tinyrainbow@3.0.3: {}

  tmpl@1.0.5: {}

  to-regex-range@5.0.1:
    dependencies:
      is-number: 7.0.0

  ts-node@10.9.2(@swc/core@1.15.3)(@types/node@22.13.10)(typescript@5.8.2):
    dependencies:
      '@cspotcode/source-map-support': 0.8.1
      '@tsconfig/node10': 1.0.11
      '@tsconfig/node12': 1.0.11
      '@tsconfig/node14': 1.0.3
      '@tsconfig/node16': 1.0.4
      '@types/node': 22.13.10
      acorn: 8.14.1
      acorn-walk: 8.3.4
      arg: 4.1.3
      create-require: 1.1.1
      diff: 4.0.2
      make-error: 1.3.6
      typescript: 5.8.2
      v8-compile-cache-lib: 3.0.1
      yn: 3.1.1
    optionalDependencies:
      '@swc/core': 1.15.3

  tslib@2.8.1:
    optional: true

  tslib@2.8.1: {}

  type-detect@4.0.8: {}

  type-fest@0.21.3: {}

  typed-array-buffer@1.0.3:
    dependencies:
      call-bound: 1.0.4
      es-errors: 1.3.0
      is-typed-array: 1.1.15

  typed-array-byte-length@1.0.3:
    dependencies:
      call-bind: 1.0.8
      for-each: 0.3.5
      gopd: 1.2.0
      has-proto: 1.2.0
      is-typed-array: 1.1.15

  typed-array-byte-offset@1.0.4:
    dependencies:
      available-typed-arrays: 1.0.7
      call-bind: 1.0.8
      for-each: 0.3.5
      gopd: 1.2.0
      has-proto: 1.2.0
      is-typed-array: 1.1.15
      reflect.getprototypeof: 1.0.10

  typed-array-length@1.0.7:
    dependencies:
      call-bind: 1.0.8
      for-each: 0.3.5
      gopd: 1.2.0
      is-typed-array: 1.1.15
      possible-typed-array-names: 1.1.0
      reflect.getprototypeof: 1.0.10

  typedoc-plugin-frontmatter@1.3.0(typedoc-plugin-markdown@4.8.1(typedoc@0.28.12(typescript@5.8.2))):
    dependencies:
      typedoc-plugin-markdown: 4.8.1(typedoc@0.28.12(typescript@5.8.2))
      yaml: 2.8.1

  typedoc-plugin-markdown@4.8.1(typedoc@0.28.12(typescript@5.8.2)):
    dependencies:
      typedoc: 0.28.12(typescript@5.8.2)

  typedoc@0.28.12(typescript@5.8.2):
    dependencies:
      '@gerrit0/mini-shiki': 3.12.2
      lunr: 2.3.9
      markdown-it: 14.1.0
      minimatch: 9.0.5
      typescript: 5.8.2
      yaml: 2.8.1

  typescript@5.8.2: {}

  uc.micro@2.1.0: {}

  unbox-primitive@1.1.0:
    dependencies:
      call-bound: 1.0.4
      has-bigints: 1.1.0
      has-symbols: 1.1.0
      which-boxed-primitive: 1.1.1

  undici-types@6.20.0: {}

  unrs-resolver@1.11.1:
    dependencies:
      napi-postinstall: 0.3.4
    optionalDependencies:
      '@unrs/resolver-binding-android-arm-eabi': 1.11.1
      '@unrs/resolver-binding-android-arm64': 1.11.1
      '@unrs/resolver-binding-darwin-arm64': 1.11.1
      '@unrs/resolver-binding-darwin-x64': 1.11.1
      '@unrs/resolver-binding-freebsd-x64': 1.11.1
      '@unrs/resolver-binding-linux-arm-gnueabihf': 1.11.1
      '@unrs/resolver-binding-linux-arm-musleabihf': 1.11.1
      '@unrs/resolver-binding-linux-arm64-gnu': 1.11.1
      '@unrs/resolver-binding-linux-arm64-musl': 1.11.1
      '@unrs/resolver-binding-linux-ppc64-gnu': 1.11.1
      '@unrs/resolver-binding-linux-riscv64-gnu': 1.11.1
      '@unrs/resolver-binding-linux-riscv64-musl': 1.11.1
      '@unrs/resolver-binding-linux-s390x-gnu': 1.11.1
      '@unrs/resolver-binding-linux-x64-gnu': 1.11.1
      '@unrs/resolver-binding-linux-x64-musl': 1.11.1
      '@unrs/resolver-binding-wasm32-wasi': 1.11.1
      '@unrs/resolver-binding-win32-arm64-msvc': 1.11.1
      '@unrs/resolver-binding-win32-ia32-msvc': 1.11.1
      '@unrs/resolver-binding-win32-x64-msvc': 1.11.1

  update-browserslist-db@1.2.2(browserslist@4.28.1):
    dependencies:
      browserslist: 4.28.1
      escalade: 3.2.0
      picocolors: 1.1.1

  v8-compile-cache-lib@3.0.1: {}

  v8-to-istanbul@9.3.0:
    dependencies:
      '@jridgewell/trace-mapping': 0.3.31
      '@types/istanbul-lib-coverage': 2.0.6
      convert-source-map: 2.0.0

  validate-npm-package-license@3.0.4:
    dependencies:
      spdx-correct: 3.2.0
      spdx-expression-parse: 3.0.1

  vite@7.2.7(@types/node@22.13.10)(yaml@2.8.1):
    dependencies:
      esbuild: 0.25.12
      fdir: 6.5.0(picomatch@4.0.3)
      picomatch: 4.0.3
      postcss: 8.5.6
      rollup: 4.53.3
      tinyglobby: 0.2.15
    optionalDependencies:
      '@types/node': 22.13.10
      fsevents: 2.3.3
      yaml: 2.8.1

  vitest@4.0.15(@types/node@22.13.10)(yaml@2.8.1):
    dependencies:
      '@vitest/expect': 4.0.15
      '@vitest/mocker': 4.0.15(vite@7.2.7(@types/node@22.13.10)(yaml@2.8.1))
      '@vitest/pretty-format': 4.0.15
      '@vitest/runner': 4.0.15
      '@vitest/snapshot': 4.0.15
      '@vitest/spy': 4.0.15
      '@vitest/utils': 4.0.15
      es-module-lexer: 1.7.0
      expect-type: 1.3.0
      magic-string: 0.30.21
      obug: 2.1.1
      pathe: 2.0.3
      picomatch: 4.0.3
      std-env: 3.10.0
      tinybench: 2.9.0
      tinyexec: 1.0.2
      tinyglobby: 0.2.15
      tinyrainbow: 3.0.3
      vite: 7.2.7(@types/node@22.13.10)(yaml@2.8.1)
      why-is-node-running: 2.3.0
    optionalDependencies:
      '@types/node': 22.13.10
    transitivePeerDependencies:
      - jiti
      - less
      - lightningcss
      - msw
      - sass
      - sass-embedded
      - stylus
      - sugarss
      - terser
      - tsx
      - yaml

  walker@1.0.8:
    dependencies:
      makeerror: 1.0.12

  which-boxed-primitive@1.1.1:
    dependencies:
      is-bigint: 1.1.0
      is-boolean-object: 1.2.2
      is-number-object: 1.1.1
      is-string: 1.1.1
      is-symbol: 1.1.1

  which-builtin-type@1.2.1:
    dependencies:
      call-bound: 1.0.4
      function.prototype.name: 1.1.8
      has-tostringtag: 1.0.2
      is-async-function: 2.1.1
      is-date-object: 1.1.0
      is-finalizationregistry: 1.1.1
      is-generator-function: 1.1.0
      is-regex: 1.2.1
      is-weakref: 1.1.1
      isarray: 2.0.5
      which-boxed-primitive: 1.1.1
      which-collection: 1.0.2
      which-typed-array: 1.1.19

  which-collection@1.0.2:
    dependencies:
      is-map: 2.0.3
      is-set: 2.0.3
      is-weakmap: 2.0.2
      is-weakset: 2.0.4

  which-typed-array@1.1.19:
    dependencies:
      available-typed-arrays: 1.0.7
      call-bind: 1.0.8
      call-bound: 1.0.4
      for-each: 0.3.5
      get-proto: 1.0.1
      gopd: 1.2.0
      has-tostringtag: 1.0.2

  which@1.3.1:
    dependencies:
      isexe: 2.0.0

  which@2.0.2:
    dependencies:
      isexe: 2.0.0

  why-is-node-running@2.3.0:
    dependencies:
      siginfo: 2.0.0
      stackback: 0.0.2

  wrap-ansi@7.0.0:
    dependencies:
      ansi-styles: 4.3.0
      string-width: 4.2.3
      strip-ansi: 6.0.1

  wrap-ansi@8.1.0:
    dependencies:
      ansi-styles: 6.2.3
      string-width: 5.1.2
      strip-ansi: 7.1.2

  wrappy@1.0.2: {}

  write-file-atomic@5.0.1:
    dependencies:
      imurmurhash: 0.1.4
      signal-exit: 4.1.0

  y18n@5.0.8: {}

  yallist@3.1.1: {}

  yaml@2.8.1: {}

  yargs-parser@21.1.1: {}

  yargs@17.7.2:
    dependencies:
      cliui: 8.0.1
      escalade: 3.2.0
      get-caller-file: 2.0.5
      require-directory: 2.1.1
      string-width: 4.2.3
      y18n: 5.0.8
      yargs-parser: 21.1.1

  yn@3.1.1: {}

  yocto-queue@0.1.0: {}<|MERGE_RESOLUTION|>--- conflicted
+++ resolved
@@ -26,22 +26,17 @@
         specifier: 3.4.3
         version: 3.4.3(@dfinity/candid@3.4.3(@dfinity/principal@3.4.3))(@dfinity/principal@3.4.3)(@noble/curves@1.9.7)(@noble/hashes@1.8.0)
       '@dfinity/principal':
-<<<<<<< HEAD
         specifier: 3.4.3
         version: 3.4.3
       '@icp-sdk/core':
         specifier: ^4.2.3
         version: 4.2.3(@dfinity/agent@3.4.3(@dfinity/candid@3.4.3(@dfinity/principal@3.4.3))(@dfinity/principal@3.4.3)(@noble/hashes@1.8.0))(@dfinity/candid@3.4.3(@dfinity/principal@3.4.3))(@dfinity/identity-secp256k1@3.4.3(@dfinity/candid@3.4.3(@dfinity/principal@3.4.3))(@dfinity/principal@3.4.3)(@noble/curves@1.9.7)(@noble/hashes@1.8.0))(@dfinity/identity@3.4.3(@dfinity/agent@3.4.3(@dfinity/candid@3.4.3(@dfinity/principal@3.4.3))(@dfinity/principal@3.4.3)(@noble/hashes@1.8.0))(@dfinity/candid@3.4.3(@dfinity/principal@3.4.3))(@dfinity/principal@3.4.3)(@noble/curves@1.9.7)(@noble/hashes@1.8.0))(@dfinity/principal@3.4.3)
-=======
-        specifier: ^3.2.4
-        version: 3.2.4
       '@swc/core':
         specifier: ^1.15.3
         version: 1.15.3
       '@swc/jest':
         specifier: ^0.2.39
         version: 0.2.39(@swc/core@1.15.3)
->>>>>>> ec6a19a3
       '@tsconfig/node24':
         specifier: ^24.0.3
         version: 24.0.3
@@ -533,7 +528,6 @@
   '@gerrit0/mini-shiki@3.12.2':
     resolution: {integrity: sha512-HKZPmO8OSSAAo20H2B3xgJdxZaLTwtlMwxg0967scnrDlPwe6j5+ULGHyIqwgTbFCn9yv/ff8CmfWZLE9YKBzA==}
 
-<<<<<<< HEAD
   '@icp-sdk/core@4.2.3':
     resolution: {integrity: sha512-g48GZ+A2SD3txFKYZ9okfL6XPvYYeTE8cWMFCvtGZVD3T0Mp+vwQgzgf2XozdJW5aHUKT6G+DumzvgpY4pMh4A==}
     peerDependencies:
@@ -542,11 +536,10 @@
       '@dfinity/identity': 3.4.3
       '@dfinity/identity-secp256k1': 3.4.3
       '@dfinity/principal': 3.4.3
-=======
+
   '@isaacs/cliui@8.0.2':
     resolution: {integrity: sha512-O8jcjabXaleOG9DQ0+ARXWZBTfnP4WNAqzuiJK7ll44AmxGKv/J2M4TPjxjY3znBCfvBXFzucm1twdyFybFqEA==}
     engines: {node: '>=12'}
->>>>>>> ec6a19a3
 
   '@istanbuljs/load-nyc-config@1.1.0':
     resolution: {integrity: sha512-VjeHSlIzpv/NyD3N0YuHfXOPDIixcA1q2ZV98wsMqcYlPmv2n3Yb2lYP9XMElnaFVXg5A7YLTeLu6V84uQDjmQ==}
@@ -3087,7 +3080,6 @@
       '@shikijs/types': 3.12.2
       '@shikijs/vscode-textmate': 10.0.2
 
-<<<<<<< HEAD
   '@icp-sdk/core@4.2.3(@dfinity/agent@3.4.3(@dfinity/candid@3.4.3(@dfinity/principal@3.4.3))(@dfinity/principal@3.4.3)(@noble/hashes@1.8.0))(@dfinity/candid@3.4.3(@dfinity/principal@3.4.3))(@dfinity/identity-secp256k1@3.4.3(@dfinity/candid@3.4.3(@dfinity/principal@3.4.3))(@dfinity/principal@3.4.3)(@noble/curves@1.9.7)(@noble/hashes@1.8.0))(@dfinity/identity@3.4.3(@dfinity/agent@3.4.3(@dfinity/candid@3.4.3(@dfinity/principal@3.4.3))(@dfinity/principal@3.4.3)(@noble/hashes@1.8.0))(@dfinity/candid@3.4.3(@dfinity/principal@3.4.3))(@dfinity/principal@3.4.3)(@noble/curves@1.9.7)(@noble/hashes@1.8.0))(@dfinity/principal@3.4.3)':
     dependencies:
       '@dfinity/agent': 3.4.3(@dfinity/candid@3.4.3(@dfinity/principal@3.4.3))(@dfinity/principal@3.4.3)(@noble/hashes@1.8.0)
@@ -3095,7 +3087,7 @@
       '@dfinity/identity': 3.4.3(@dfinity/agent@3.4.3(@dfinity/candid@3.4.3(@dfinity/principal@3.4.3))(@dfinity/principal@3.4.3)(@noble/hashes@1.8.0))(@dfinity/candid@3.4.3(@dfinity/principal@3.4.3))(@dfinity/principal@3.4.3)(@noble/curves@1.9.7)(@noble/hashes@1.8.0)
       '@dfinity/identity-secp256k1': 3.4.3(@dfinity/candid@3.4.3(@dfinity/principal@3.4.3))(@dfinity/principal@3.4.3)(@noble/curves@1.9.7)(@noble/hashes@1.8.0)
       '@dfinity/principal': 3.4.3
-=======
+
   '@isaacs/cliui@8.0.2':
     dependencies:
       string-width: 5.1.2
@@ -3104,7 +3096,6 @@
       strip-ansi-cjs: strip-ansi@6.0.1
       wrap-ansi: 8.1.0
       wrap-ansi-cjs: wrap-ansi@7.0.0
->>>>>>> ec6a19a3
 
   '@istanbuljs/load-nyc-config@1.1.0':
     dependencies:
@@ -5409,9 +5400,6 @@
     optionalDependencies:
       '@swc/core': 1.15.3
 
-  tslib@2.8.1:
-    optional: true
-
   tslib@2.8.1: {}
 
   type-detect@4.0.8: {}
